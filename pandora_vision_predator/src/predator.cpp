/*  Copyright (c) 2014, Victor Daropoulos
 *  All rights reserved.
 *
 *  This file is part of Pandora_OpenTLD.

 *  Pandora_OpenTLD is free software: you can redistribute it and/or modify
 *  it under the terms of the GNU General Public License as published by
 *  the Free Software Foundation, either version 3 of the License, or
 *  (at your option) any later version.
 *
 *  Pandora_OpenTLD is distributed in the hope that it will be useful,
 *  but WITHOUT ANY WARRANTY; without even the implied warranty of
 *  MERCHANTABILITY or FITNESS FOR A PARTICULAR PURPOSE. See the
 *  GNU General Public License for more details.
 *
 *  You should have received a copy of the GNU General Public License
 *  along with Pandora_OpenTLD. If not, see http://www.gnu.org/licenses/.
 */

#include "pandora_vision_predator/predator.h"

namespace pandora_vision
{

bool Predator::show_debug_image = false;

/**
  @brief Default Constructor
  @return void
**/
Predator::Predator(const std::string& ns):
  _nh(ns), predatorNowON(false)
{
  //!< Set initial value of parent frame id to null
  _parent_frame_id = "";
  _frame_id = "";

  modelLoaded = false;

  getGeneralParams();

  //!< The dynamic reconfigure parameter's callback
  server.setCallback(boost::bind(&Predator::parametersCallback, this, _1, _2));


  //!< Get the path to the pattern used for detection
  std::stringstream model_path_stream;
  model_path_stream << packagePath << "/model";

  patternPath = model_path_stream.str();
  /*if(is_file_exist(patternPath))
    modelLoaded = true;
  else
<<<<<<< HEAD
    ROS_INFO("Model not found!Waiting... <3 ");

=======
    ROS_INFO("Model not found!Waiting... <3 ");*/
    
>>>>>>> 97d1ce74
  //!<Get Model Export Path
  exportPath = model_path_stream.str();

  //!< Convert field of view from degrees to rads
  hfov = hfov * CV_PI / 180;
  vfov = vfov * CV_PI / 180;

  ROS_INFO("[predator_node] : Created Predator instance");

  semaphore_locked = false;

  framecounter = 0;

  modelExportFile = exportPath.c_str();

  tld = new tld::TLD();

  tld->trackerEnabled = true;
  tld->alternating = false;
  tld->learningEnabled = learningEnabled;

  tld::DetectorCascade* detectorCascade = tld->detectorCascade;

  detectorCascade->varianceFilter->enabled = detectorCascadeParams.variance_filter;
  detectorCascade->ensembleClassifier->enabled = detectorCascadeParams.ensemble_classifier;
  detectorCascade->nnClassifier->enabled = detectorCascadeParams.nn_classifier;
  detectorCascade->useShift = detectorCascadeParams.use_shift;
  detectorCascade->shift = detectorCascadeParams.shift;
  detectorCascade->minScale = detectorCascadeParams.min_scale;
  detectorCascade->maxScale = detectorCascadeParams.max_scale;
  detectorCascade->minSize = detectorCascadeParams.min_size;
  detectorCascade->numTrees = detectorCascadeParams.num_trees;
  detectorCascade->numFeatures = detectorCascadeParams.num_features;
  detectorCascade->nnClassifier->thetaTP = detectorCascadeParams.theta_TP;
  detectorCascade->nnClassifier->thetaFP = detectorCascadeParams.theta_FP;
<<<<<<< HEAD

  _inputImageSubscriber = _nh.subscribe(imageTopic, 1, &Predator::imageCallback, this);

=======
  if(annotations)
  {
  _inputImageSubscriber = _nh.subscribe(annotator_topic_name, 1, &Predator::annotationCallback, this);
  }

  else
  {
  _inputImageSubscriber = _nh.subscribe(imageTopic, 1, &Predator::imageCallback, this);
  }
>>>>>>> 97d1ce74
  //!< initialize states - robot starts in STATE_OFF
  curState = state_manager_msgs::RobotModeMsg::MODE_OFF;
  prevState = state_manager_msgs::RobotModeMsg::MODE_OFF;

  clientInitialize();

}

/**
  @brief Default Destructor
  @return void
**/
Predator::~Predator(void)
{
  ROS_INFO("[predator_node] : Destroying Predator instance");
}



static int drag = 0;
static cv::Point point;
static cv::Rect bbox;
static cv::Rect initialbbox;

/**
  @brief Function for capturing mouse events
  @param event [int] Mouse Even
  @param x [int] Bounding box x-coordinate
  @param y [int] Bounding box y-coordinate
  @param flags [int]
  @param param [void*] Pointer to parameter passed in mousecallback function
**/
static void mouseHandler(int event, int x, int y, int flags, void *param)
{

  cv::Mat *img = (cv::Mat *)param;

  /* user press left button */
  if (event == CV_EVENT_LBUTTONDOWN && !drag)
  {
    point = cv::Point(x, y);
    drag = 1;
  }

  /* user drag the mouse */
  if (event == CV_EVENT_MOUSEMOVE && drag)
  {
    cv::Mat imgCopy;
    //img->copyTo(imgCopy);
    imgCopy = img->clone();

    cv::rectangle(imgCopy, point, cv::Point(x, y), CV_RGB(255, 0, 0), 3, 8, 0);

    if(Predator::show_debug_image)
    {
      cv::imshow("tld", imgCopy);
      cv::waitKey(20);
    }
  }

  /* user release left button */
  if (event == CV_EVENT_LBUTTONUP && drag)
  {
    bbox = cv::Rect(point.x, point.y, x - point.x, y - point.y);
    drag = 0;
  }
}

/**
@brief Function that retrieves the parent to the frame_id.
@param void
@return bool Returns true is frame_id found or false if not
**/
bool Predator::getParentFrameId()
{
  // Parse robot description
  const std::string model_param_name = "/robot_description";
  bool res = _nh.hasParam(model_param_name);

  std::string robot_description = "";

  if(!res || !_nh.getParam(model_param_name, robot_description))
  {
    ROS_ERROR("[Predator_node]:Robot description couldn't be retrieved from the parameter server.");
    return false;
  }

  boost::shared_ptr<urdf::ModelInterface> model(
    urdf::parseURDF(robot_description));

  // Get current link and its parent
  boost::shared_ptr<const urdf::Link> currentLink = model->getLink(_frame_id);
  if(currentLink){
    boost::shared_ptr<const urdf::Link> parentLink = currentLink->getParent();
    // Set the parent frame_id to the parent of the frame_id
    _parent_frame_id = parentLink->name;
    return true;
  }
  else
    _parent_frame_id = _frame_id;

  return false;
}
/**
    @brief Callback for the RGB Image
    @param msg [const sensor_msgs::ImageConstPtr& msg] The RGB Image
    @return void
**/

void Predator::imageCallback(const sensor_msgs::ImageConstPtr& msg)
{

  if(!predatorNowON)
  {
    return;
  }

  double start = static_cast<double>(cv::getTickCount());
  framecounter++;
  double fps;

  char LearningString[10]="";
  char mystring[128];

  if(!semaphore_locked)
  {
    cv_bridge::CvImagePtr in_msg;
    in_msg = cv_bridge::toCvCopy(msg, sensor_msgs::image_encodings::BGR8);
    PredatorFrame = in_msg -> image.clone();
    PredatorFrameTimeStamp = msg->header.stamp;
    _frame_id = msg->header.frame_id;

    if(_frame_id.c_str()[0] == '/')
      _frame_id = _frame_id.substr(1);


    if ( PredatorFrame.empty() )
    {
      ROS_ERROR("[predator_node] : No more Frames");
      return;
    }

    std::map<std::string, std::string>::iterator it = _frame_ids_map.begin();

    if(_frame_ids_map.find(_frame_id) == _frame_ids_map.end() )
    {
      bool _indicator = getParentFrameId();
      _frame_ids_map.insert( it , std::pair<std::string, std::string>(
      _frame_id, _parent_frame_id));
    }

    cvtColor(PredatorFrame, grey, CV_BGR2GRAY);

    tld->detectorCascade->imgWidth = grey.cols;
    tld->detectorCascade->imgHeight = grey.rows;
    tld->detectorCascade->imgWidthStep = grey.step;


    tld->processImage(PredatorFrame);

    double end = (cvGetTickCount() - start) / cvGetTickFrequency();

    end = end / 1000000;

    fps = 1 / end;

    if(tld->learning)
    {
      snprintf(LearningString, sizeof(LearningString), "Learning");
    }

    if(tld->currBB != NULL)
    {
      cv::Scalar rectangleColor = tld->currConf > static_cast<double>(0.7) ? CV_RGB(0, 0, 255) : CV_RGB(255, 255, 0);
      cv::rectangle(PredatorFrame, tld->currBB->tl(), tld->currBB->br(), rectangleColor, 8, 8, 0);
      sendMessage(*tld->currBB, tld->currConf, msg);
    }
    else
    {
      cv::Rect temp = cv::Rect(0, 0, 0, 0);
      sendMessage(temp, 0, msg);
    }

  }

  snprintf(mystring, sizeof(mystring), "#%d, Posterior %.2f; fps: %.2f, #numwindows:%d, %s",
  framecounter, tld->currConf, fps, tld->detectorCascade->numWindows, LearningString);
  cv::rectangle(PredatorFrame, cv::Point(0, 0), cv::Point(PredatorFrame.cols, 50), CV_RGB(0, 0, 0), CV_FILLED, 8, 0);
  cv::putText(PredatorFrame, mystring, cv::Point(25, 25), CV_FONT_HERSHEY_SIMPLEX, 0.5, CV_RGB(255, 255, 255));

  if(Predator::show_debug_image)
  {
    cv::imshow("tld", PredatorFrame);

    int keyCode = cv::waitKey(5)&255;

    switch (keyCode)
    {

      // draw bounding box
      case 'r':

      ROS_INFO("Draw Bounding Box and Press Enter.");

      semaphore_locked = true;
      bbox = cv::Rect(-1, -1, -1, -1);
      cv::setMouseCallback("tld", mouseHandler, &PredatorFrame);
      break;
      // end drawing bounding box (Enter)

      case '\n':

      if (semaphore_locked == false) break;
      ROS_INFO("Initiating Hunt.");
      semaphore_locked = false;
      if (bbox.x == -1 || bbox.y == -1 || bbox.width == -1 || bbox.height == -1)
      {
        ROS_INFO("Invalid bounding box given.");
        break;
      }
      tld->selectObject(grey, &bbox);
      break;

      case 'l':

      tld->learningEnabled = !tld->learningEnabled;
      ROS_INFO("LearningEnabled: %d\n", tld->learningEnabled);
      break;

      case 'a':

      tld->alternating = !tld->alternating;
      ROS_INFO("alternating: %d\n", tld->alternating);
      break;

      case 'e':

      ROS_INFO("Saving model...");
      tld->writeToFile(modelExportFile);
      break;

      case 'c':

      ROS_INFO("Clearing Model");
      tld->release();
      break;

      case 'q':

      ROS_INFO("Shutdown Request by User. Quitting...");
      ros::shutdown();
      break;

      case 'i':
      const char* modelPath = patternPath.c_str();
      tld->release();
      ROS_INFO("Importing Model");
      tld->readFromFile(modelPath);
      break;


    }
  }

  if(modelLoaded)
  {
    const char* modelPath = patternPath.c_str();
    tld->release();
    ROS_INFO("Importing Model");
    tld->readFromFile(modelPath);
    ROS_INFO("Initiating Hunt");
    modelLoaded = false;
  }

}

/**
    @brief Callback for the RGB Image
    @param msg [const sensor_msgs::ImageConstPtr& msg] The RGB Image
    @return void
**/

void Predator::annotationCallback(const pandora_vision_msgs::AnnotationMsg& msg)
{
  ROS_INFO("ENTER ANNOTATION CALLBACK");
  if(!predatorNowON)
  {
    return;
  }
      
  double start = static_cast<double>(cv::getTickCount());
  framecounter++;
  double fps;
  bool reuseFrameOnce = false;
  bool skipProcessingOnce = false;

  
  char LearningString[10]="";
  char mystring[128];
  
  if(!semaphore_locked)
  { //ROS_INFO_STREAM("SEMAPHORE"<< semaphore_locked);
    cv_bridge::CvImagePtr in_msg;
    in_msg = cv_bridge::toCvCopy(msg.img, sensor_msgs::image_encodings::BGR8);
    PredatorFrame = in_msg -> image.clone();
    PredatorFrameTimeStamp = msg.header.stamp;
    _frame_id = msg.header.frame_id;
    
    if(_frame_id.c_str()[0] == '/')
      _frame_id = _frame_id.substr(1);
      
      
    if ( PredatorFrame.empty() )
    {
      ROS_ERROR("[predator_node] : No more Frames");
      return;
    }
    
    std::map<std::string, std::string>::iterator it = _frame_ids_map.begin();
      
    if(_frame_ids_map.find(_frame_id) == _frame_ids_map.end() ) 
    {
      bool _indicator = getParentFrameId();      
      _frame_ids_map.insert( it , std::pair<std::string, std::string>(
      _frame_id, _parent_frame_id));
    } 
    
    cvtColor(PredatorFrame, grey, CV_BGR2GRAY);
    
    tld->detectorCascade->imgWidth = grey.cols;
    tld->detectorCascade->imgHeight = grey.rows;
    tld->detectorCascade->imgWidthStep = grey.step; 
    if( msg.x != -1 && msg.y != -1 &&  msg.width != -1 && msg.height!= -1)
    {
      initialbbox = cv::Rect(msg.x, msg.y, msg.width, msg.height);
      ROS_INFO_STREAM("Starting at "<< initialbbox.x << " "<< initialbbox.y << " "
                                    << initialbbox.width << " "<< initialbbox.height );
      tld->selectObject(grey, &initialbbox);
      skipProcessingOnce = true;
      reuseFrameOnce = true;

    }

    //tld->selectObject(grey, &bbox);
    else
    {ROS_INFO("ENTER HERE");
    tld->processImage(PredatorFrame);
    tld->learningEnabled = true;

        
    double end = (cvGetTickCount() - start) / cvGetTickFrequency();

    end = end / 1000000;

    fps = 1 / end;
    
    if(tld->learning)
    {
      snprintf(LearningString, sizeof(LearningString), "Learning");
    }
   ROS_INFO_STREAM("tld currBB " << tld->currBB->x << " " <<  tld->currBB->y
                  <<" " <<  tld->currBB->width << " " << tld->currBB->height);
    if(tld->currBB != NULL)
    {
      cv::Scalar rectangleColor = tld->currConf > static_cast<double>(0.7) ? CV_RGB(0, 0, 255) : CV_RGB(255, 255, 0);
      cv::rectangle(PredatorFrame, tld->currBB->tl(), tld->currBB->br(), rectangleColor, 8, 8, 0);
      sendAnnotation(*tld->currBB, tld->currConf);
    }
    else
    {
      /*cv::Rect temp = cv::Rect(0, 0, 0, 0);
      sendAnnotation(temp, 0 );*/
    }
    
  }
  
  snprintf(mystring, sizeof(mystring), "#%d, Posterior %.2f; fps: %.2f, #numwindows:%d, %s",
  framecounter, tld->currConf, fps, tld->detectorCascade->numWindows, LearningString);
  cv::rectangle(PredatorFrame, cv::Point(0, 0), cv::Point(PredatorFrame.cols, 50), CV_RGB(0, 0, 0), CV_FILLED, 8, 0);
  cv::putText(PredatorFrame, mystring, cv::Point(25, 25), CV_FONT_HERSHEY_SIMPLEX, 0.5, CV_RGB(255, 255, 255));
 
  //ROS_INFO_STREAM("show_debug_image"<<Predator::show_debug_image);

  if(Predator::show_debug_image)
  {    cv::imshow("tld", PredatorFrame);
  
       cv::waitKey(20);
  }
    
    //switch (keyCode)
    //{
      
      // draw bounding box
      //case 'r':

      //ROS_INFO("Draw Bounding Box and Press Enter.");

     // semaphore_locked = true;
      //bbox = cv::Rect(-1, -1, -1, -1);
      /*if (bbox.x == -1 || bbox.y == -1 || bbox.width == -1 || bbox.height == -1)
      {tld->learningEnabled = true; ROS_INFO("Initiating Hunt.");
}
      else
      {


      bbox = cv::Rect(msg.x, msg.y, msg.width, msg.height);
      //cv::setMouseCallback("tld", mouseHandler, &PredatorFrame);
      cv::rectangle(PredatorFrame, bbox , CV_RGB(255, 0, 0), 3, 8, 0);
    
      if(Predator::show_debug_image)
      {
        cv::imshow("tld", PredatorFrame);
        cv::waitKey(20);
      }*/

      //break;
      // end drawing bounding box (Enter)
      
      //case '\n':
      
      //if (semaphore_locked == false) break;
      //ROS_INFO("Initiating Hunt.");
      //semaphore_locked = false;
      /*if (bbox.x == -1 || bbox.y == -1 || bbox.width == -1 || bbox.height == -1)
      {
        ROS_INFO("Invalid bounding box given.");
        break;
      }*/
      //tld->selectObject(grey, &bbox);
      //break;
     // }
      
      /*case 'l':
      
      tld->learningEnabled = !tld->learningEnabled;
      ROS_INFO("LearningEnabled: %d\n", tld->learningEnabled);
      break;
      
      case 'a':
      
      tld->alternating = !tld->alternating;
      ROS_INFO("alternating: %d\n", tld->alternating);
      break;
      
      case 'e':
      
      ROS_INFO("Saving model...");
      tld->writeToFile(modelExportFile);
      break;
      
      case 'c':
      
      ROS_INFO("Clearing Model");
      tld->release();
      break;
      
      case 'q':
      
      ROS_INFO("Shutdown Request by User. Quitting...");
      ros::shutdown();  
      break; 
      
      case 'i':
      const char* modelPath = patternPath.c_str();
      tld->release();
      ROS_INFO("Importing Model");
      tld->readFromFile(modelPath);
      break;*/

      
    //}
  }
  /*
  if(modelLoaded)
  {
    const char* modelPath = patternPath.c_str();
    tld->release();
    ROS_INFO("Importing Model");
    tld->readFromFile(modelPath);
    ROS_INFO("Initiating Hunt");
    modelLoaded = false;
  } */

}

/**
  @brief Checks for file existence
  @return [bool]
**/

bool Predator::is_file_exist(const std::string& fileName)
{
  struct stat buffer;
  return(stat (fileName.c_str(), &buffer) == 0);
}

/**
  @brief Get parameters referring to view and frame characteristics
  @return void
**/

void Predator::getGeneralParams()
{

  packagePath = ros::package::getPath("pandora_vision_predator");
<<<<<<< HEAD
=======
   
  //!< Get value of annotations state
  if( _nh.getParam("annotations", annotations))
    ROS_INFO("annotations state is loaded");
  else
  {
     annotations= false;
    ROS_INFO("Unable to load annotations state from launcher");
  }
>>>>>>> 97d1ce74

  //! Publishers

  //! Declare publisher and advertise topic
  //! where algorithm results are posted if it works alone or with annotator
  if (_nh.getParam("published_topic_names/predator_alert", param))
  {
<<<<<<< HEAD
    _predatorPublisher =
      _nh.advertise<pandora_common_msgs::GeneralAlert>(param, 1000);
=======
    if(annotations)
    {
       _predatorPublisher = 
        _nh.advertise<pandora_vision_msgs::PredatorMsg>(param, 1000);
    }
    else
    {
      _predatorPublisher = 
        _nh.advertise<pandora_common_msgs::GeneralAlertMsg>(param, 1000);

    }

>>>>>>> 97d1ce74
  }
  else
  {
    ROS_FATAL("Predator alert topic name not found");
    ROS_BREAK();
  }

  //! Declare publisher and advertise topic
  //! where algorithm results are posted if it works in compination with landoltc3d
  if (_nh.getParam("published_topic_names/predator_employment_output", param))
  {
    _landoltc3dPredatorPublisher =
      _nh.advertise<pandora_vision_msgs::LandoltcPredator>(param, 1000);
  }
  else
  {
    ROS_FATAL("Predator to landoltc alert topic name not found");
    ROS_BREAK();
  }
<<<<<<< HEAD

=======
  
  //! Declare subscriber
  //! if it works with annotator
  if (_nh.getParam("subscribed_topic_names/annotator_topic_name", annotator_topic_name))
    ROS_INFO("[predator_node] : Loaded topic name to use with annotator");
  else
  {
    ROS_FATAL("[predator_node] : annotator topic name not found");
    ROS_BREAK();
  }

  
>>>>>>> 97d1ce74
  //!< Get value for enabling or disabling TLD learning mode
  if( _nh.getParam("learning_enabled", learningEnabled))
    ROS_INFO("Learning Enabled Value From Launcher");
  else
  {
    learningEnabled = false;
    ROS_INFO("Learning Enabled Value Not Loaded From Launcher");
  }

  //!< Get value of current operation state
  if( _nh.getParam("operation_state", operation_state))
    ROS_INFO("Operation state is loaded");
  else
  {
    operation_state = true;
    ROS_INFO("Unable to load operation state from launcher");
  }
<<<<<<< HEAD

=======
  

  
>>>>>>> 97d1ce74
  //!< Get the camera to be used by predator node;
  if (_nh.getParam("camera_name", cameraName))
    ROS_DEBUG_STREAM("camera_name : " << cameraName);
  else
  {
    ROS_FATAL("[predator_node] : Camera not found");
    ROS_BREAK();
  }

  //! Get the Height parameter if available;
  if (_nh.getParam("image_height", frameHeight))
    ROS_DEBUG_STREAM("height : " << frameHeight);
  else
  {
    ROS_FATAL("[predtator_node] : Parameter frameHeight not found. ");
    ROS_BREAK();
  }

  //! Get the Width parameter if available;
  if ( _nh.getParam("image_width", frameWidth))
    ROS_DEBUG_STREAM("width : " << frameWidth);
  else
  {
    ROS_FATAL("[predator_node] : Parameter frameWidth not found");
    ROS_BREAK();
  }

  //!< Get the HFOV parameter if available;
  if ( _nh.getParam("hfov", hfov))
    ROS_DEBUG_STREAM("HFOV : " << hfov);
  else
  {
    ROS_FATAL("[predator_node] : Horizontal field of view not found");
    ROS_BREAK();
  }

  //!< Get the VFOV parameter if available;
  if (_nh.getParam("vfov", vfov))
    ROS_DEBUG_STREAM("VFOV : " << vfov);
  else
  {
    ROS_FATAL("[predator_node] : Vertical field of view not found");
    ROS_BREAK();
  }

  //!< Get the listener's topic;
  if (_nh.getParam("/" + cameraName + "/topic_name", imageTopic))
    ROS_DEBUG_STREAM("imageTopic : " << imageTopic);
  else
  {
    ROS_FATAL("[predator_node] : Imagetopic name not found");
    ROS_BREAK();
  }

  //----------------detectorCascadeParams---------------------//

  bool param_bool_temp;
  double param_double_temp;
  int param_int_temp;

  if (_nh.getParam("variance_filter", param_bool_temp))
  {
    ROS_DEBUG_STREAM("variance_filter : " << param_bool_temp);
    detectorCascadeParams.variance_filter = param_bool_temp;
  }
  else
  {
    ROS_WARN("[predator_node] : variance_filter param not found");
    detectorCascadeParams.variance_filter = true;
  }

  if (_nh.getParam("ensemble_classifier", param_bool_temp))
  {
    ROS_DEBUG_STREAM("ensemble_classifier : " << param_bool_temp);
    detectorCascadeParams.ensemble_classifier = param_bool_temp;
  }
  else
  {
    ROS_WARN("[predator_node] : ensemble_classifier param not found");
    detectorCascadeParams.ensemble_classifier = true;
  }

  if (_nh.getParam("nn_classifier", param_bool_temp))
  {
    ROS_DEBUG_STREAM("nn_classifier : " << param_bool_temp);
    detectorCascadeParams.nn_classifier = param_bool_temp;
  }
  else
  {
    ROS_WARN("[predator_node] : nn_classifier param not found");
    detectorCascadeParams.nn_classifier = true;
  }

  if (_nh.getParam("use_shift", param_bool_temp))
  {
    ROS_DEBUG_STREAM("use_shift : " << param_bool_temp);
    detectorCascadeParams.use_shift = param_bool_temp;
  }
  else
  {
    ROS_WARN("[predator_node] : use_shift param not found");
    detectorCascadeParams.use_shift = true;
  }

  if (_nh.getParam("shift", param_double_temp))
  {
    ROS_DEBUG_STREAM("shift : " << param_double_temp);
    detectorCascadeParams.shift = param_double_temp;
  }
  else
  {
    ROS_WARN("[predator_node] : shift param not found");
    detectorCascadeParams.shift = 0.1;
  }

  if (_nh.getParam("min_scale", param_int_temp))
  {
    ROS_DEBUG_STREAM("min_scale : " << param_int_temp);
    detectorCascadeParams.min_scale = param_int_temp;
  }
  else
  {
    ROS_WARN("[predator_node] : min_scale param not found");
    detectorCascadeParams.min_scale = -10;
  }

  if (_nh.getParam("max_scale", param_int_temp))
  {
    ROS_DEBUG_STREAM("max_scale : " << param_int_temp);
    detectorCascadeParams.max_scale = param_int_temp;
  }
  else
  {
    ROS_WARN("[predator_node] : max_scale param not found");
    detectorCascadeParams.max_scale = 10;
  }

  if (_nh.getParam("min_size", param_int_temp))
  {
    ROS_DEBUG_STREAM("min_size : " << param_int_temp);
    detectorCascadeParams.min_size = param_int_temp;
  }
  else
  {
    ROS_WARN("[predator_node] : min_size param not found");
    detectorCascadeParams.min_size = 25;
  }

  if (_nh.getParam("num_trees", param_int_temp))
  {
    ROS_DEBUG_STREAM("num_trees : " << param_int_temp);
    detectorCascadeParams.num_trees = param_int_temp;
  }
  else
  {
    ROS_WARN("[predator_node] : num_trees param not found");
    detectorCascadeParams.num_trees = 15;
  }

  if (_nh.getParam("num_features", param_int_temp))
  {
    ROS_DEBUG_STREAM("num_features : " << param_int_temp);
    detectorCascadeParams.num_features = param_int_temp;
  }
  else
  {
    ROS_WARN("[predator_node] : num_features param not found");
    detectorCascadeParams.num_features = 15;
  }

  if (_nh.getParam("theta_TP", param_double_temp))
  {
    ROS_DEBUG_STREAM("theta_TP : " << param_double_temp);
    detectorCascadeParams.theta_TP = param_double_temp;
  }
  else
  {
    ROS_WARN("[predator_node] : theta_TP param not found");
    detectorCascadeParams.theta_TP = 0.65;
  }

  if (_nh.getParam("theta_FP", param_double_temp))
  {
    ROS_DEBUG_STREAM("theta_FP : " << param_double_temp);
    detectorCascadeParams.theta_FP = param_double_temp;
  }
  else
  {
    ROS_WARN("[predator_node] : theta_FP param not found");
    detectorCascadeParams.theta_FP = 0.5;
  }
}
/**
  @brief Sends message of tracked object
  @param rec [const cv::Rect&] The Bounding Box
  @param posterior [const float&] Confidence
  @return void
**/
  
void Predator::sendAnnotation(const cv::Rect& rec, const float& posterior) 
    //const sensor_msgs::Image& frame)
{
    if( operation_state == true){
    
    pandora_vision_msgs::PredatorMsg predatorMsg;
    predatorMsg.header.frame_id = _frame_ids_map.find(_frame_id)->second;
    predatorMsg.header.stamp = PredatorFrameTimeStamp;
    predatorMsg.x = rec.x;
    predatorMsg.y = rec.y;
    predatorMsg.width = rec.width;
    predatorMsg.height = rec.height;
    predatorMsg.posterior = posterior;
    //predatorMsg.img = frame;
   ROS_INFO_STREAM("send predator alert " << predatorMsg.header.frame_id << " " 
                  << predatorMsg.header.stamp << " "  << predatorMsg.x << " " 
                  << predatorMsg.y << " "<< predatorMsg.width << " "
                  << predatorMsg.height <<  " " << predatorMsg.posterior);
    _predatorPublisher.publish(predatorMsg);  
  }
  else{
    
    pandora_common_msgs::GeneralAlertMsg predatorAlertMsg;
    
    if(posterior != 0){
      predatorAlertMsg.header.frame_id = _frame_ids_map.find(_frame_id)->second;
      predatorAlertMsg.header.stamp = PredatorFrameTimeStamp;
      predatorAlertMsg.probability = posterior;
      int center_x = rec.x + rec.width/2;
      int center_y = rec.y + rec.height/2;
      
      // Predator's center's coordinates relative to the center of the frame
      float x = center_x
        - static_cast<float>(frameWidth) / 2;
      float y = static_cast<float>(frameHeight) / 2
        - center_y;

      //Predator center's yaw and pitch
      predatorAlertMsg.yaw = atan(2 * x / frameWidth * tan(hfov / 2));
      predatorAlertMsg.pitch = atan(2 * y / frameHeight * tan(vfov / 2));
          
      _predatorPublisher.publish(predatorAlertMsg);
    }  
  }
}

/**
  @brief Sends message of tracked object
  @param rec [const cv::Rect&] The Bounding Box
  @param posterior [const float&] Confidence
  @return void
**/

void Predator::sendMessage(const cv::Rect& rec, const float& posterior,
    const sensor_msgs::ImageConstPtr& frame)
{

  if( operation_state == true){

    pandora_vision_msgs::LandoltcPredator predatorLandoltcMsg;
    predatorLandoltcMsg.header.frame_id = _frame_ids_map.find(_frame_id)->second;
    predatorLandoltcMsg.header.stamp = PredatorFrameTimeStamp;
    predatorLandoltcMsg.areaOfInterest.x = rec.x;
    predatorLandoltcMsg.areaOfInterest.y = rec.y;
    predatorLandoltcMsg.areaOfInterest.width = rec.width;
    predatorLandoltcMsg.areaOfInterest.height = rec.height;
    predatorLandoltcMsg.posterior = posterior;
    predatorLandoltcMsg.image = *frame;

    _landoltc3dPredatorPublisher.publish(predatorLandoltcMsg);
  }
  else{

    pandora_common_msgs::GeneralAlert predatorAlertMsg;

    if(posterior != 0){
      predatorAlertMsg.header.frame_id = _frame_ids_map.find(_frame_id)->second;
      predatorAlertMsg.header.stamp = PredatorFrameTimeStamp;
      predatorAlertMsg.info.probability = posterior;
      int center_x = rec.x + rec.width/2;
      int center_y = rec.y + rec.height/2;

      // Predator's center's coordinates relative to the center of the frame
      float x = center_x
        - static_cast<float>(frameWidth) / 2;
      float y = static_cast<float>(frameHeight) / 2
        - center_y;

      //Predator center's yaw and pitch
      predatorAlertMsg.info.yaw = atan(2 * x / frameWidth * tan(hfov / 2));
      predatorAlertMsg.info.pitch = atan(2 * y / frameHeight * tan(vfov / 2));

      _predatorPublisher.publish(predatorAlertMsg);
    }
  }
}
<<<<<<< HEAD

=======
  
>>>>>>> 97d1ce74
/**
  @brief Node's state manager
  @param newState [int] The robot's new state
  @return void
*/
void Predator::startTransition(int newState)
{
  curState = newState;

  //!< check if predator algorithm should be running now
  predatorNowON =
    (curState ==
     state_manager_msgs::RobotModeMsg::MODE_EXPLORATION_RESCUE)
    || (curState ==
        state_manager_msgs::RobotModeMsg::MODE_IDENTIFICATION)
    || (curState ==
        state_manager_msgs::RobotModeMsg::MODE_SENSOR_HOLD)
    || (curState ==
        state_manager_msgs::RobotModeMsg::MODE_SENSOR_TEST);

  //!< shutdown if the robot is switched off
  if (curState ==
      state_manager_msgs::RobotModeMsg::MODE_TERMINATING)
  {
    ros::shutdown();
    return;
  }

  prevState = curState;

  //!< this needs to be called everytime a node finishes transition
  transitionComplete(curState);
}

/**
 @brief After completion of state transition
 @return void
 */
void Predator::completeTransition()
{
  ROS_INFO("[Predator_node] : Transition Complete");
}

/**
  @brief The function called when a parameter is changed
  @param[in] config [const pandora_vision_predator::predator_cfgConfig&]
  @param[in] level [const uint32_t] The level
  @return void
**/
void Predator::parametersCallback(
  const pandora_vision_predator::predator_cfgConfig& config,
  const uint32_t& level)
{
  Predator::show_debug_image = config.show_predator_image;
}

} // namespace pandora_vision


<|MERGE_RESOLUTION|>--- conflicted
+++ resolved
@@ -51,13 +51,8 @@
   /*if(is_file_exist(patternPath))
     modelLoaded = true;
   else
-<<<<<<< HEAD
-    ROS_INFO("Model not found!Waiting... <3 ");
-
-=======
     ROS_INFO("Model not found!Waiting... <3 ");*/
     
->>>>>>> 97d1ce74
   //!<Get Model Export Path
   exportPath = model_path_stream.str();
 
@@ -93,21 +88,15 @@
   detectorCascade->numFeatures = detectorCascadeParams.num_features;
   detectorCascade->nnClassifier->thetaTP = detectorCascadeParams.theta_TP;
   detectorCascade->nnClassifier->thetaFP = detectorCascadeParams.theta_FP;
-<<<<<<< HEAD
-
+
+  if(annotations)
+  {
+  _inputImageSubscriber = _nh.subscribe(annotator_topic_name, 1, &Predator::annotationCallback, this);
+  }
+  else
+  {
   _inputImageSubscriber = _nh.subscribe(imageTopic, 1, &Predator::imageCallback, this);
-
-=======
-  if(annotations)
-  {
-  _inputImageSubscriber = _nh.subscribe(annotator_topic_name, 1, &Predator::annotationCallback, this);
-  }
-
-  else
-  {
-  _inputImageSubscriber = _nh.subscribe(imageTopic, 1, &Predator::imageCallback, this);
-  }
->>>>>>> 97d1ce74
+  }
   //!< initialize states - robot starts in STATE_OFF
   curState = state_manager_msgs::RobotModeMsg::MODE_OFF;
   prevState = state_manager_msgs::RobotModeMsg::MODE_OFF;
@@ -614,8 +603,6 @@
 {
 
   packagePath = ros::package::getPath("pandora_vision_predator");
-<<<<<<< HEAD
-=======
    
   //!< Get value of annotations state
   if( _nh.getParam("annotations", annotations))
@@ -625,7 +612,6 @@
      annotations= false;
     ROS_INFO("Unable to load annotations state from launcher");
   }
->>>>>>> 97d1ce74
 
   //! Publishers
 
@@ -633,10 +619,6 @@
   //! where algorithm results are posted if it works alone or with annotator
   if (_nh.getParam("published_topic_names/predator_alert", param))
   {
-<<<<<<< HEAD
-    _predatorPublisher =
-      _nh.advertise<pandora_common_msgs::GeneralAlert>(param, 1000);
-=======
     if(annotations)
     {
        _predatorPublisher = 
@@ -645,11 +627,9 @@
     else
     {
       _predatorPublisher = 
-        _nh.advertise<pandora_common_msgs::GeneralAlertMsg>(param, 1000);
-
-    }
-
->>>>>>> 97d1ce74
+        _nh.advertise<pandora_common_msgs::GeneralAlert>(param, 1000);
+
+    }
   }
   else
   {
@@ -669,9 +649,6 @@
     ROS_FATAL("Predator to landoltc alert topic name not found");
     ROS_BREAK();
   }
-<<<<<<< HEAD
-
-=======
   
   //! Declare subscriber
   //! if it works with annotator
@@ -683,8 +660,6 @@
     ROS_BREAK();
   }
 
-  
->>>>>>> 97d1ce74
   //!< Get value for enabling or disabling TLD learning mode
   if( _nh.getParam("learning_enabled", learningEnabled))
     ROS_INFO("Learning Enabled Value From Launcher");
@@ -702,13 +677,7 @@
     operation_state = true;
     ROS_INFO("Unable to load operation state from launcher");
   }
-<<<<<<< HEAD
-
-=======
-  
-
-  
->>>>>>> 97d1ce74
+
   //!< Get the camera to be used by predator node;
   if (_nh.getParam("camera_name", cameraName))
     ROS_DEBUG_STREAM("camera_name : " << cameraName);
@@ -1004,11 +973,7 @@
     }
   }
 }
-<<<<<<< HEAD
-
-=======
-  
->>>>>>> 97d1ce74
+
 /**
   @brief Node's state manager
   @param newState [int] The robot's new state
