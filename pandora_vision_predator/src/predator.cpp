--- conflicted
+++ resolved
@@ -21,17 +21,11 @@
 
 namespace pandora_vision
 {
-<<<<<<< HEAD
   bool Predator::show_debug_image = false;
-=======
-
-bool Predator::show_debug_image = false;
->>>>>>> 4b31e943
 
   /**
   @brief Default Constructor
   @return void
-<<<<<<< HEAD
   **/
   Predator::Predator(const std::string& ns): 
     _nh(ns), predatorNowON(false)
@@ -53,7 +47,7 @@
     model_path_stream << packagePath << "/model";
     
     patternPath = model_path_stream.str();
-    if(is_file_exist(patternPath))
+    if (is_file_exist(patternPath))
       modelLoaded = true;
     else
       ROS_INFO("Model not found!Waiting... <3 ");
@@ -93,100 +87,22 @@
     detectorCascade->numFeatures = detectorCascadeParams.num_features;
     detectorCascade->nnClassifier->thetaTP = detectorCascadeParams.theta_TP;
     detectorCascade->nnClassifier->thetaFP = detectorCascadeParams.theta_FP;
-    if(annotations)
-    {
-    _inputImageSubscriber = _nh.subscribe(annotator_topic_name, 1, &Predator::annotationCallback, this);
-    }
-
-    else
-    {
-    _inputImageSubscriber = _nh.subscribe(imageTopic, 1, &Predator::imageCallback, this);
+    
+    if (annotations)
+    {
+      _inputImageSubscriber = _nh.subscribe(annotator_topic_name, 1, &Predator::annotationCallback, this);
+    }
+
+    else
+    {
+      _inputImageSubscriber = _nh.subscribe(imageTopic, 1, &Predator::imageCallback, this);
     }
     //!< initialize states - robot starts in STATE_OFF
     curState = state_manager_msgs::RobotModeMsg::MODE_OFF;
     prevState = state_manager_msgs::RobotModeMsg::MODE_OFF;
 
     clientInitialize();
-    
-  }
-=======
-**/
-Predator::Predator(const std::string& ns):
-  _nh(ns), predatorNowON(false)
-{
-  //!< Set initial value of parent frame id to null
-  _parent_frame_id = "";
-  _frame_id = "";
-
-  modelLoaded = false;
-
-  getGeneralParams();
-
-  //!< The dynamic reconfigure parameter's callback
-  server.setCallback(boost::bind(&Predator::parametersCallback, this, _1, _2));
-
-
-  //!< Get the path to the pattern used for detection
-  std::stringstream model_path_stream;
-  model_path_stream << packagePath << "/model";
-
-  patternPath = model_path_stream.str();
-  /*if(is_file_exist(patternPath))
-    modelLoaded = true;
-  else
-    ROS_INFO("Model not found!Waiting... <3 ");*/
-    
-  //!<Get Model Export Path
-  exportPath = model_path_stream.str();
-
-  //!< Convert field of view from degrees to rads
-  hfov = hfov * CV_PI / 180;
-  vfov = vfov * CV_PI / 180;
-
-  ROS_INFO("[predator_node] : Created Predator instance");
-
-  semaphore_locked = false;
-
-  framecounter = 0;
-
-  modelExportFile = exportPath.c_str();
-
-  tld = new tld::TLD();
-
-  tld->trackerEnabled = true;
-  tld->alternating = false;
-  tld->learningEnabled = learningEnabled;
-
-  tld::DetectorCascade* detectorCascade = tld->detectorCascade;
-
-  detectorCascade->varianceFilter->enabled = detectorCascadeParams.variance_filter;
-  detectorCascade->ensembleClassifier->enabled = detectorCascadeParams.ensemble_classifier;
-  detectorCascade->nnClassifier->enabled = detectorCascadeParams.nn_classifier;
-  detectorCascade->useShift = detectorCascadeParams.use_shift;
-  detectorCascade->shift = detectorCascadeParams.shift;
-  detectorCascade->minScale = detectorCascadeParams.min_scale;
-  detectorCascade->maxScale = detectorCascadeParams.max_scale;
-  detectorCascade->minSize = detectorCascadeParams.min_size;
-  detectorCascade->numTrees = detectorCascadeParams.num_trees;
-  detectorCascade->numFeatures = detectorCascadeParams.num_features;
-  detectorCascade->nnClassifier->thetaTP = detectorCascadeParams.theta_TP;
-  detectorCascade->nnClassifier->thetaFP = detectorCascadeParams.theta_FP;
-
-  if(annotations)
-  {
-    _inputImageSubscriber = _nh.subscribe(annotator_topic_name, 1, &Predator::annotationCallback, this);
-  }
-  else
-  {
-    _inputImageSubscriber = _nh.subscribe(imageTopic, 1, &Predator::imageCallback, this);
-  }
-  //!< initialize states - robot starts in STATE_OFF
-  curState = state_manager_msgs::RobotModeMsg::MODE_OFF;
-  prevState = state_manager_msgs::RobotModeMsg::MODE_OFF;
-
-  clientInitialize();
-}
->>>>>>> 4b31e943
+  }
 
   /**
   @brief Default Destructor
@@ -196,20 +112,11 @@
   {
     ROS_INFO("[predator_node] : Destroying Predator instance");
   }
-
-<<<<<<< HEAD
-
 
   static int drag = 0;
   static cv::Point point;
   static cv::Rect bbox;
   static cv::Rect initialbbox;
-=======
-static int drag = 0;
-static cv::Point point;
-static cv::Rect bbox;
-static cv::Rect initialbbox;
->>>>>>> 4b31e943
 
   /**
   @brief Function for capturing mouse events
@@ -218,23 +125,11 @@
   @param y [int] Bounding box y-coordinate
   @param flags [int]
   @param param [void*] Pointer to parameter passed in mousecallback function
-<<<<<<< HEAD
   **/
   static void mouseHandler(int event, int x, int y, int flags, void *param)
-=======
-**/
-static void mouseHandler(int event, int x, int y, int flags, void *param)
-{
-  cv::Mat *img = (cv::Mat *)param;
-
-  /* user press left button */
-  if (event == CV_EVENT_LBUTTONDOWN && !drag)
->>>>>>> 4b31e943
-  {
-    
+  {
     cv::Mat *img = (cv::Mat *)param;
 
-<<<<<<< HEAD
     /* user press left button */
     if (event == CV_EVENT_LBUTTONDOWN && !drag) 
     {
@@ -243,19 +138,7 @@
     }
 
     /* user drag the mouse */
-    if (event == CV_EVENT_MOUSEMOVE && drag) 
-=======
-  /* user drag the mouse */
-  if (event == CV_EVENT_MOUSEMOVE && drag)
-  {
-    cv::Mat imgCopy;
-    // img->copyTo(imgCopy);
-    imgCopy = img->clone();
-
-    cv::rectangle(imgCopy, point, cv::Point(x, y), CV_RGB(255, 0, 0), 3, 8, 0);
-
-    if (Predator::show_debug_image)
->>>>>>> 4b31e943
+    if (event == CV_EVENT_MOUSEMOVE && drag)
     {
       cv::Mat imgCopy;
       //img->copyTo(imgCopy);
@@ -263,28 +146,18 @@
 
       cv::rectangle(imgCopy, point, cv::Point(x, y), CV_RGB(255, 0, 0), 3, 8, 0);
       
-      if(Predator::show_debug_image)
+      if (Predator::show_debug_image)
       {
         cv::imshow("tld", imgCopy);
         cv::waitKey(20);
       }
     }
-<<<<<<< HEAD
-
     /* user release left button */
     if (event == CV_EVENT_LBUTTONUP && drag) 
     {
       bbox = cv::Rect(point.x, point.y, x - point.x, y - point.y);
       drag = 0;
     }
-=======
-  }
-  /* user release left button */
-  if (event == CV_EVENT_LBUTTONUP && drag)
-  {
-    bbox = cv::Rect(point.x, point.y, x - point.x, y - point.y);
-    drag = 0;
->>>>>>> 4b31e943
   }
 
   /**
@@ -300,27 +173,19 @@
 
     std::string robot_description = "";
 
-<<<<<<< HEAD
-    if(!res || !_nh.getParam(model_param_name, robot_description))
+    if (!res || !_nh.getParam(model_param_name, robot_description))
     {
       ROS_ERROR("[Predator_node]:Robot description couldn't be retrieved from the parameter server.");
       return false;
     }
-=======
-  if (!res || !_nh.getParam(model_param_name, robot_description))
-  {
-    ROS_ERROR("[Predator_node]:Robot description couldn't be retrieved from the parameter server.");
-    return false;
-  }
->>>>>>> 4b31e943
 
     boost::shared_ptr<urdf::ModelInterface> model(
       urdf::parseURDF(robot_description));
 
-<<<<<<< HEAD
     // Get current link and its parent
     boost::shared_ptr<const urdf::Link> currentLink = model->getLink(_frame_id);
-    if(currentLink){
+    if (currentLink)
+    {
       boost::shared_ptr<const urdf::Link> parentLink = currentLink->getParent();
       // Set the parent frame_id to the parent of the frame_id
       _parent_frame_id = parentLink->name;
@@ -331,7 +196,7 @@
       
     return false;
   }
-
+  
   /**
   @brief Callback for the RGB Image
   @param msg [const sensor_msgs::ImageConstPtr& msg] The RGB Image
@@ -339,59 +204,11 @@
   **/
   void Predator::imageCallback(const sensor_msgs::ImageConstPtr& msg)
   {
-    
-    if(!predatorNowON)
-=======
-  // Get current link and its parent
-  boost::shared_ptr<const urdf::Link> currentLink = model->getLink(_frame_id);
-  if (currentLink)
-  {
-    boost::shared_ptr<const urdf::Link> parentLink = currentLink->getParent();
-    // Set the parent frame_id to the parent of the frame_id
-    _parent_frame_id = parentLink->name;
-    return true;
-  }
-  else
-    _parent_frame_id = _frame_id;
-
-  return false;
-}
-/**
-    @brief Callback for the RGB Image
-    @param msg [const sensor_msgs::ImageConstPtr& msg] The RGB Image
-    @return void
-**/
-void Predator::imageCallback(const sensor_msgs::ImageConstPtr& msg)
-{
-  if (!predatorNowON)
-  {
-    return;
-  }
-  double start = static_cast<double>(cv::getTickCount());
-  framecounter++;
-  double fps;
-
-  char LearningString[10] = "";
-  char mystring[128];
-
-  if (!semaphore_locked)
-  {
-    cv_bridge::CvImagePtr in_msg;
-    in_msg = cv_bridge::toCvCopy(msg, sensor_msgs::image_encodings::BGR8);
-    PredatorFrame = in_msg -> image.clone();
-    PredatorFrameTimeStamp = msg->header.stamp;
-    _frame_id = msg->header.frame_id;
-
-    if (_frame_id.c_str()[0] == '/')
-      _frame_id = _frame_id.substr(1);
-
-    if (PredatorFrame.empty())
->>>>>>> 4b31e943
+    if (!predatorNowON)
     {
       return;
     }
-<<<<<<< HEAD
-        
+
     double start = static_cast<double>(cv::getTickCount());
     framecounter++;
     double fps;
@@ -399,7 +216,7 @@
     char LearningString[10]="";
     char mystring[128];
     
-    if(!semaphore_locked)
+    if (!semaphore_locked)
     {
       cv_bridge::CvImagePtr in_msg;
       in_msg = cv_bridge::toCvCopy(msg, sensor_msgs::image_encodings::BGR8);
@@ -407,11 +224,10 @@
       PredatorFrameTimeStamp = msg->header.stamp;
       _frame_id = msg->header.frame_id;
       
-      if(_frame_id.c_str()[0] == '/')
+      if (_frame_id.c_str()[0] == '/')
         _frame_id = _frame_id.substr(1);
-        
-        
-      if ( PredatorFrame.empty() )
+      
+      if (PredatorFrame.empty())
       {
         ROS_ERROR("[predator_node] : No more Frames");
         return;
@@ -419,7 +235,7 @@
       
       std::map<std::string, std::string>::iterator it = _frame_ids_map.begin();
         
-      if(_frame_ids_map.find(_frame_id) == _frame_ids_map.end() ) 
+      if (_frame_ids_map.find(_frame_id) == _frame_ids_map.end()) 
       {
         bool _indicator = getParentFrameId();      
         _frame_ids_map.insert( it , std::pair<std::string, std::string>(
@@ -431,10 +247,9 @@
       tld->detectorCascade->imgWidth = grey.cols;
       tld->detectorCascade->imgHeight = grey.rows;
       tld->detectorCascade->imgWidthStep = grey.step; 
-    
       
       tld->processImage(PredatorFrame);
-          
+
       double end = (cvGetTickCount() - start) / cvGetTickFrequency();
 
       end = end / 1000000;
@@ -457,7 +272,6 @@
         cv::Rect temp = cv::Rect(0, 0, 0, 0);
         sendMessage(temp, 0, msg);
       }
-      
     }
     
     snprintf(mystring, sizeof(mystring), "#%d, Posterior %.2f; fps: %.2f, #numwindows:%d, %s",
@@ -465,7 +279,7 @@
     cv::rectangle(PredatorFrame, cv::Point(0, 0), cv::Point(PredatorFrame.cols, 50), CV_RGB(0, 0, 0), CV_FILLED, 8, 0);
     cv::putText(PredatorFrame, mystring, cv::Point(25, 25), CV_FONT_HERSHEY_SIMPLEX, 0.5, CV_RGB(255, 255, 255));
     
-    if(Predator::show_debug_image)
+    if (Predator::show_debug_image)
     {
       cv::imshow("tld", PredatorFrame);
     
@@ -473,7 +287,6 @@
       
       switch (keyCode)
       {
-        
         // draw bounding box
         case 'r':
 
@@ -534,12 +347,10 @@
         ROS_INFO("Importing Model");
         tld->readFromFile(modelPath);
         break;
-
-        
-      }
-    }
-    
-    if(modelLoaded)
+      }
+    }
+    
+    if (modelLoaded)
     {
       const char* modelPath = patternPath.c_str();
       tld->release();
@@ -547,117 +358,53 @@
       tld->readFromFile(modelPath);
       ROS_INFO("Initiating Hunt");
       modelLoaded = false;
-    } 
-
+    }
   }
 
   /**
   @brief Callback for the pandora_vision_annotator node
-  @param msg [const pandora_vision_msgs::AnnotationMsg& msg] The annotator msg
-  @return void
-  **/
-  void Predator::annotationCallback(const pandora_vision_msgs::AnnotationMsg& msg)
+  @param msg [const pandora_vision_msgs::Predator& msg] The annotator msg
+  @return void
+  **/
+  void Predator::annotationCallback(const pandora_vision_msgs::Predator& msg)
   {  
-    if(!predatorNowON)
-=======
-    std::map<std::string, std::string>::iterator it = _frame_ids_map.begin();
-
-    if (_frame_ids_map.find(_frame_id) == _frame_ids_map.end())
-    {
-      bool _indicator = getParentFrameId();
-      _frame_ids_map.insert( it , std::pair<std::string, std::string>(
-      _frame_id, _parent_frame_id));
-    }
-    cvtColor(PredatorFrame, grey, CV_BGR2GRAY);
-
-    tld->detectorCascade->imgWidth = grey.cols;
-    tld->detectorCascade->imgHeight = grey.rows;
-    tld->detectorCascade->imgWidthStep = grey.step;
-
-    tld->processImage(PredatorFrame);
-
-    double end = (cvGetTickCount() - start) / cvGetTickFrequency();
-    end = end / 1000000;
-    fps = 1 / end;
-
-    if (tld->learning)
-    {
-      snprintf(LearningString, sizeof(LearningString), "Learning");
-    }
-
-    if (tld->currBB != NULL)
->>>>>>> 4b31e943
+    if (!predatorNowON)
     {
       return;
     }
 
-    if(msg.header.frame_id == "close") 
+    if (msg.header.frame_id == "close") 
     {
       ROS_INFO_STREAM("Shutting down Predator node");
       ros::shutdown(); 
     }
 
-<<<<<<< HEAD
     framecounter++;
     double fps;
     
-    char LearningString[10]="";
+    char LearningString[10] = "";
     char mystring[128];
     
-    if(!semaphore_locked)
+    if (!semaphore_locked)
     {
       cv_bridge::CvImagePtr in_msg;
-      in_msg = cv_bridge::toCvCopy(msg.img, sensor_msgs::image_encodings::BGR8);
+      in_msg = cv_bridge::toCvCopy(msg.image, sensor_msgs::image_encodings::BGR8);
       PredatorFrame = in_msg -> image.clone();
       PredatorFrameTimeStamp = msg.header.stamp;
       _frame_id = msg.header.frame_id;
       
-      if(_frame_id.c_str()[0] == '/')
+      if (_frame_id.c_str()[0] == '/')
         _frame_id = _frame_id.substr(1);
           
-      if ( PredatorFrame.empty() )
-=======
-  }
-  snprintf(mystring, sizeof(mystring), "#%d, Posterior %.2f; fps: %.2f, #numwindows:%d, %s",
-  framecounter, tld->currConf, fps, tld->detectorCascade->numWindows, LearningString);
-  cv::rectangle(PredatorFrame, cv::Point(0, 0), cv::Point(PredatorFrame.cols, 50), CV_RGB(0, 0, 0), CV_FILLED, 8, 0);
-  cv::putText(PredatorFrame, mystring, cv::Point(25, 25), CV_FONT_HERSHEY_SIMPLEX, 0.5, CV_RGB(255, 255, 255));
-
-  if (Predator::show_debug_image)
-  {
-    cv::imshow("tld", PredatorFrame);
-
-    int keyCode = cv::waitKey(5) & 255;
-
-    switch (keyCode)
-    {
-      // draw bounding box
-      case 'r':
-
-      ROS_INFO("Draw Bounding Box and Press Enter.");
-
-      semaphore_locked = true;
-      bbox = cv::Rect(-1, -1, -1, -1);
-      cv::setMouseCallback("tld", mouseHandler, &PredatorFrame);
-      break;
-      // end drawing bounding box (Enter)
-
-      case '\n':
-
-      if (semaphore_locked == false) break;
-      ROS_INFO("Initiating Hunt.");
-      semaphore_locked = false;
-      if (bbox.x == -1 || bbox.y == -1 || bbox.width == -1 || bbox.height == -1)
->>>>>>> 4b31e943
+      if (PredatorFrame.empty())
       {
         ROS_ERROR("[predator_node] : No more Frames");
         return;
       }
-<<<<<<< HEAD
-      
+
       std::map<std::string, std::string>::iterator it = _frame_ids_map.begin();
         
-      if(_frame_ids_map.find(_frame_id) == _frame_ids_map.end() ) 
+      if (_frame_ids_map.find(_frame_id) == _frame_ids_map.end() ) 
       {
         bool _indicator = getParentFrameId();      
         _frame_ids_map.insert( it , std::pair<std::string, std::string>(
@@ -670,17 +417,20 @@
       tld->detectorCascade->imgHeight = grey.rows;
       tld->detectorCascade->imgWidthStep = grey.step; 
 
-      if(msg.x != -1 && msg.y != -1 &&  msg.width != -1 && msg.height !=-1) 
-      {
-        ROS_INFO_STREAM("Starting at: " << msg.x <<" " <<msg.y << " " << msg.width << " " << msg.height);
-        bbox = cv::Rect(msg.x,msg.y,msg.width,msg.height);
+      if (msg.areaOfInterest.center.x != -1 && msg.areaOfInterest.center.y != -1 
+        && msg.areaOfInterest.width != -1 && msg.areaOfInterest.height !=-1) 
+      {
+        ROS_INFO_STREAM("Starting at: " << msg.areaOfInterest.center.x << " " 
+          << msg.areaOfInterest.center.y << " " << msg.areaOfInterest.width << " " 
+          << msg.areaOfInterest.height);
+        bbox = cv::Rect(msg.areaOfInterest.center.x, msg.areaOfInterest.center.y,
+          msg.areaOfInterest.width, msg.areaOfInterest.height);
         tld->selectObject(grey, &bbox); 
         tld->learningEnabled = true;
         sendAnnotation(*tld->currBB, tld->currConf);
         cv::imshow("tld", PredatorFrame);
         cv::waitKey(20);
       }
-        
       else
       { 
         double start = static_cast<double>(cv::getTickCount());
@@ -689,18 +439,17 @@
         end = end / 1000000;
         fps = 1 / end;
       
-        if(tld->learning)
+        if (tld->learning)
         {
           snprintf(LearningString, sizeof(LearningString), "Learning");
         }
       
-        if(tld->currBB != NULL)
+        if (tld->currBB != NULL)
         {
           cv::Scalar rectangleColor = tld->currConf > static_cast<double>(0.7) ? CV_RGB(0, 0, 255) : CV_RGB(255, 255, 0);
           cv::rectangle(PredatorFrame, tld->currBB->tl(), tld->currBB->br(), rectangleColor, 8, 8, 0);
           sendAnnotation(*tld->currBB, tld->currConf);
-        } 
-
+        }
         else
         { 
           cv::Rect temp = cv::Rect(0, 0, 0, 0);
@@ -722,91 +471,25 @@
   @return [bool]
   **/
   bool Predator::is_file_exist(const std::string& fileName)
-=======
-      tld->selectObject(grey, &bbox);
-      break;
-
-      case 'l':
-
-      tld->learningEnabled = !tld->learningEnabled;
-      ROS_INFO("LearningEnabled: %d\n", tld->learningEnabled);
-      break;
-
-      case 'a':
-
-      tld->alternating = !tld->alternating;
-      ROS_INFO("alternating: %d\n", tld->alternating);
-      break;
-
-      case 'e':
-
-      ROS_INFO("Saving model...");
-      tld->writeToFile(modelExportFile);
-      break;
-
-      case 'c':
-
-      ROS_INFO("Clearing Model");
-      tld->release();
-      break;
-
-      case 'q':
-
-      ROS_INFO("Shutdown Request by User. Quitting...");
-      ros::shutdown();
-      break;
-
-      case 'i':
-      const char* modelPath = patternPath.c_str();
-      tld->release();
-      ROS_INFO("Importing Model");
-      tld->readFromFile(modelPath);
-      break;
-    }
-  }
-  if (modelLoaded)
-  {
-    const char* modelPath = patternPath.c_str();
-    tld->release();
-    ROS_INFO("Importing Model");
-    tld->readFromFile(modelPath);
-    ROS_INFO("Initiating Hunt");
-    modelLoaded = false;
-  }
-
-}
-
-/**
-    @brief Callback for the Predator message
-    @param msg [const pandora_vision__msgs::Predator& msg]
-    @return void
-**/
-void Predator::annotationCallback(const pandora_vision_msgs::Predator& msg)
-{
-  ROS_INFO("ENTER ANNOTATION CALLBACK");
-  if (!predatorNowON)
->>>>>>> 4b31e943
   {
     struct stat buffer;
-    return(stat (fileName.c_str(), &buffer) == 0);
-  }
-
-<<<<<<< HEAD
+    return (stat (fileName.c_str(), &buffer) == 0);
+  }
+
   /**
   @brief Get parameters referring to view and frame characteristics
   @return void
   **/
   void Predator::getGeneralParams()
   {
-    
     packagePath = ros::package::getPath("pandora_vision_predator");
      
     //!< Get value of annotations state
-    if( _nh.getParam("annotations", annotations))
+    if (_nh.getParam("annotations", annotations))
       ROS_INFO("annotations state is loaded");
     else
     {
-       annotations= false;
+      annotations= false;
       ROS_INFO("Unable to load annotations state from launcher");
     }
 
@@ -816,18 +499,16 @@
     //! where algorithm results are posted if it works alone or with annotator
     if (_nh.getParam("published_topic_names/predator_alert", param))
     {
-      if(annotations)
-      {
-         _predatorPublisher = 
-          _nh.advertise<pandora_vision_msgs::PredatorMsg>(param, 1000);
+      if (annotations)
+      {
+        _predatorPublisher = 
+          _nh.advertise<pandora_vision_msgs::Predator>(param, 1000);
       }
       else
       {
         _predatorPublisher = 
-          _nh.advertise<pandora_common_msgs::GeneralAlertMsg>(param, 1000);
-
-      }
-
+          _nh.advertise<pandora_common_msgs::GeneralAlert>(param, 1000);
+      }
     }
     else
     {
@@ -840,7 +521,7 @@
     if (_nh.getParam("published_topic_names/predator_employment_output", param))
     {
       _landoltc3dPredatorPublisher =
-        _nh.advertise<pandora_vision_msgs::LandoltcPredatorMsg>(param, 1000);
+        _nh.advertise<pandora_vision_msgs::Predator>(param, 1000);
     }
     else
     {
@@ -857,7 +538,6 @@
       ROS_FATAL("[predator_node] : annotator topic name not found");
       ROS_BREAK();
     }
-
     
     //!< Get value for enabling or disabling TLD learning mode
     if( _nh.getParam("learning_enabled", learningEnabled))
@@ -896,7 +576,7 @@
     }
       
     //! Get the Width parameter if available;
-    if ( _nh.getParam("image_width", frameWidth))
+    if (_nh.getParam("image_width", frameWidth))
       ROS_DEBUG_STREAM("width : " << frameWidth);
     else
     {
@@ -908,36 +588,11 @@
     if ( _nh.getParam("hfov", hfov))
       ROS_DEBUG_STREAM("HFOV : " << hfov);
     else
-=======
-  double start = static_cast<double>(cv::getTickCount());
-  framecounter++;
-  double fps;
-  bool reuseFrameOnce = false;
-  bool skipProcessingOnce = false;
-  
-  char LearningString[10] = "";
-  char mystring[128];
-  
-  if (!semaphore_locked)
-  {
-    // ROS_INFO_STREAM("SEMAPHORE"<< semaphore_locked);
-    cv_bridge::CvImagePtr in_msg;
-    in_msg = cv_bridge::toCvCopy(msg.image, sensor_msgs::image_encodings::BGR8);
-    PredatorFrame = in_msg -> image.clone();
-    PredatorFrameTimeStamp = msg.header.stamp;
-    _frame_id = msg.header.frame_id;
-    
-    if (_frame_id.c_str()[0] == '/')
-      _frame_id = _frame_id.substr(1);
-      
-    if (PredatorFrame.empty())
->>>>>>> 4b31e943
     {
       ROS_FATAL("[predator_node] : Horizontal field of view not found");
       ROS_BREAK();
     }
-<<<<<<< HEAD
-    
+
     //!< Get the VFOV parameter if available;
     if (_nh.getParam("vfov", vfov))
       ROS_DEBUG_STREAM("VFOV : " << vfov);
@@ -1093,451 +748,6 @@
       ROS_WARN("[predator_node] : theta_FP param not found");
       detectorCascadeParams.theta_FP = 0.5;
     }
-=======
-    std::map<std::string, std::string>::iterator it = _frame_ids_map.begin();
-      
-    if(_frame_ids_map.find(_frame_id) == _frame_ids_map.end() ) 
-    {
-      bool _indicator = getParentFrameId();      
-      _frame_ids_map.insert( it , std::pair<std::string, std::string>(
-      _frame_id, _parent_frame_id));
-    } 
-    cvtColor(PredatorFrame, grey, CV_BGR2GRAY);
-    
-    tld->detectorCascade->imgWidth = grey.cols;
-    tld->detectorCascade->imgHeight = grey.rows;
-    tld->detectorCascade->imgWidthStep = grey.step;
-    
-    if (msg.areaOfInterest.center.x != -1 && msg.areaOfInterest.center.y != -1 
-      &&  msg.areaOfInterest.width != -1 && msg.areaOfInterest.height != -1)
-    {
-      initialbbox = cv::Rect(msg.areaOfInterest.center.x, msg.areaOfInterest.center.y,
-        msg.areaOfInterest.width, msg.areaOfInterest.height);
-      ROS_INFO_STREAM("Starting at "<< initialbbox.x << " "<< initialbbox.y << " "
-                                    << initialbbox.width << " "<< initialbbox.height );
-      tld->selectObject(grey, &initialbbox);
-      skipProcessingOnce = true;
-      reuseFrameOnce = true;
-    }
-    // tld->selectObject(grey, &bbox);
-    else
-    {
-      ROS_INFO("ENTER HERE");
-      tld->processImage(PredatorFrame);
-      tld->learningEnabled = true;
-
-      double end = (cvGetTickCount() - start) / cvGetTickFrequency();
-      end = end / 1000000;
-      fps = 1 / end;
-      
-      if (tld->learning)
-      {
-        snprintf(LearningString, sizeof(LearningString), "Learning");
-      }
-      ROS_INFO_STREAM("tld currBB " << tld->currBB->x << " " <<  tld->currBB->y
-                    <<" " <<  tld->currBB->width << " " << tld->currBB->height);
-
-      if (tld->currBB != NULL)
-      {
-        cv::Scalar rectangleColor = tld->currConf > static_cast<double>(0.7) ? CV_RGB(0, 0, 255) : CV_RGB(255, 255, 0);
-        cv::rectangle(PredatorFrame, tld->currBB->tl(), tld->currBB->br(), rectangleColor, 8, 8, 0);
-        sendAnnotation(*tld->currBB, tld->currConf);
-      }
-      else
-      {
-        /*cv::Rect temp = cv::Rect(0, 0, 0, 0);
-        sendAnnotation(temp, 0 );*/
-      }
-    }
-    snprintf(mystring, sizeof(mystring), "#%d, Posterior %.2f; fps: %.2f, #numwindows:%d, %s",
-    framecounter, tld->currConf, fps, tld->detectorCascade->numWindows, LearningString);
-    cv::rectangle(PredatorFrame, cv::Point(0, 0), cv::Point(PredatorFrame.cols, 50), CV_RGB(0, 0, 0), CV_FILLED, 8, 0);
-    cv::putText(PredatorFrame, mystring, cv::Point(25, 25), CV_FONT_HERSHEY_SIMPLEX, 0.5, CV_RGB(255, 255, 255));
-   
-    // ROS_INFO_STREAM("show_debug_image"<<Predator::show_debug_image);
-
-    if (Predator::show_debug_image)
-    {    
-      cv::imshow("tld", PredatorFrame);
-      cv::waitKey(20);
-    }
-  }
-    // switch (keyCode)
-    // {
-      
-      // draw bounding box
-      // case 'r':
-
-      // ROS_INFO("Draw Bounding Box and Press Enter.");
-
-     // semaphore_locked = true;
-      // bbox = cv::Rect(-1, -1, -1, -1);
-      /* if (bbox.x == -1 || bbox.y == -1 || bbox.width == -1 || bbox.height == -1)
-      {tld->learningEnabled = true; ROS_INFO("Initiating Hunt.");
-      }
-      else
-      {
-
-      bbox = cv::Rect(msg.x, msg.y, msg.width, msg.height);
-      //cv::setMouseCallback("tld", mouseHandler, &PredatorFrame);
-      cv::rectangle(PredatorFrame, bbox , CV_RGB(255, 0, 0), 3, 8, 0);
-    
-      if(Predator::show_debug_image)
-      {
-        cv::imshow("tld", PredatorFrame);
-        cv::waitKey(20);
-      }  */
-
-      // break;
-      // end drawing bounding box (Enter)
-      
-      // case '\n':
-      
-      // if (semaphore_locked == false) break;
-      // ROS_INFO("Initiating Hunt.");
-      // semaphore_locked = false;
-      /* if (bbox.x == -1 || bbox.y == -1 || bbox.width == -1 || bbox.height == -1)
-      {
-        ROS_INFO("Invalid bounding box given.");
-        break;
-      } */
-      // tld->selectObject(grey, &bbox);
-      // break;
-     // }
-      
-      /* case 'l':
-      
-      tld->learningEnabled = !tld->learningEnabled;
-      ROS_INFO("LearningEnabled: %d\n", tld->learningEnabled);
-      break;
-      
-      case 'a':
-      
-      tld->alternating = !tld->alternating;
-      ROS_INFO("alternating: %d\n", tld->alternating);
-      break;
-      
-      case 'e':
-      
-      ROS_INFO("Saving model...");
-      tld->writeToFile(modelExportFile);
-      break;
-      
-      case 'c':
-      
-      ROS_INFO("Clearing Model");
-      tld->release();
-      break;
-      
-      case 'q':
-      
-      ROS_INFO("Shutdown Request by User. Quitting...");
-      ros::shutdown();  
-      break; 
-      
-      case 'i':
-      const char* modelPath = patternPath.c_str();
-      tld->release();
-      ROS_INFO("Importing Model");
-      tld->readFromFile(modelPath);
-      break; */
-
-      
-    // }
-  /*
-  if(modelLoaded)
-  {
-    const char* modelPath = patternPath.c_str();
-    tld->release();
-    ROS_INFO("Importing Model");
-    tld->readFromFile(modelPath);
-    ROS_INFO("Initiating Hunt");
-    modelLoaded = false;
-  } */
-}
-/**
-  @brief Checks for file existence
-  @return [bool]
-**/
-bool Predator::is_file_exist(const std::string& fileName)
-{
-  struct stat buffer;
-  return (stat (fileName.c_str(), &buffer) == 0);
-}
-
-/**
-  @brief Get parameters referring to view and frame characteristics
-  @return void
-**/
-void Predator::getGeneralParams()
-{
-  packagePath = ros::package::getPath("pandora_vision_predator");
-   
-  //!< Get value of annotations state
-  if ( _nh.getParam("annotations", annotations))
-    ROS_INFO("annotations state is loaded");
-  else
-  {
-    annotations= false;
-    ROS_INFO("Unable to load annotations state from launcher");
-  }
-
-  //! Publishers
-
-  //! Declare publisher and advertise topic
-  //! where algorithm results are posted if it works alone or with annotator
-  if (_nh.getParam("published_topic_names/predator_alert", param))
-  {
-    if (annotations)
-    {
-      _predatorPublisher = 
-        _nh.advertise<pandora_vision_msgs::Predator>(param, 1000);
-    }
-    else
-    {
-      _predatorPublisher = 
-        _nh.advertise<pandora_common_msgs::GeneralAlert>(param, 1000);
-
-    }
-  }
-  else
-  {
-    ROS_FATAL("Predator alert topic name not found");
-    ROS_BREAK();
-  }
-
-  //! Declare publisher and advertise topic
-  //! where algorithm results are posted if it works in compination with landoltc3d
-  if (_nh.getParam("published_topic_names/predator_employment_output", param))
-  {
-    _landoltc3dPredatorPublisher =
-      _nh.advertise<pandora_vision_msgs::Predator>(param, 1000);
-  }
-  else
-  {
-    ROS_FATAL("Predator to landoltc alert topic name not found");
-    ROS_BREAK();
-  }
-  
-  //! Declare subscriber
-  //! if it works with annotator
-  if (_nh.getParam("subscribed_topic_names/annotator_topic_name", annotator_topic_name))
-    ROS_INFO("[predator_node] : Loaded topic name to use with annotator");
-  else
-  {
-    ROS_FATAL("[predator_node] : annotator topic name not found");
-    ROS_BREAK();
-  }
-
-  //!< Get value for enabling or disabling TLD learning mode
-  if ( _nh.getParam("learning_enabled", learningEnabled))
-    ROS_INFO("Learning Enabled Value From Launcher");
-  else
-  {
-    learningEnabled = false;
-    ROS_INFO("Learning Enabled Value Not Loaded From Launcher");
-  }
-
-  //!< Get value of current operation state
-  if ( _nh.getParam("operation_state", operation_state))
-    ROS_INFO("Operation state is loaded");
-  else
-  {
-    operation_state = true;
-    ROS_INFO("Unable to load operation state from launcher");
-  }
-
-  //!< Get the camera to be used by predator node;
-  if (_nh.getParam("camera_name", cameraName))
-    ROS_DEBUG_STREAM("camera_name : " << cameraName);
-  else
-  {
-    ROS_FATAL("[predator_node] : Camera not found");
-    ROS_BREAK();
-  }
-
-  //! Get the Height parameter if available;
-  if (_nh.getParam("image_height", frameHeight))
-    ROS_DEBUG_STREAM("height : " << frameHeight);
-  else
-  {
-    ROS_FATAL("[predtator_node] : Parameter frameHeight not found. ");
-    ROS_BREAK();
-  }
-
-  //! Get the Width parameter if available;
-  if ( _nh.getParam("image_width", frameWidth))
-    ROS_DEBUG_STREAM("width : " << frameWidth);
-  else
-  {
-    ROS_FATAL("[predator_node] : Parameter frameWidth not found");
-    ROS_BREAK();
-  }
-
-  //!< Get the HFOV parameter if available;
-  if ( _nh.getParam("hfov", hfov))
-    ROS_DEBUG_STREAM("HFOV : " << hfov);
-  else
-  {
-    ROS_FATAL("[predator_node] : Horizontal field of view not found");
-    ROS_BREAK();
-  }
-
-  //!< Get the VFOV parameter if available;
-  if (_nh.getParam("vfov", vfov))
-    ROS_DEBUG_STREAM("VFOV : " << vfov);
-  else
-  {
-    ROS_FATAL("[predator_node] : Vertical field of view not found");
-    ROS_BREAK();
-  }
-
-  //!< Get the listener's topic;
-  if (_nh.getParam("/" + cameraName + "/topic_name", imageTopic))
-    ROS_DEBUG_STREAM("imageTopic : " << imageTopic);
-  else
-  {
-    ROS_FATAL("[predator_node] : Imagetopic name not found");
-    ROS_BREAK();
-  }
-
-  //----------------detectorCascadeParams---------------------//
-
-  bool param_bool_temp;
-  double param_double_temp;
-  int param_int_temp;
-
-  if (_nh.getParam("variance_filter", param_bool_temp))
-  {
-    ROS_DEBUG_STREAM("variance_filter : " << param_bool_temp);
-    detectorCascadeParams.variance_filter = param_bool_temp;
-  }
-  else
-  {
-    ROS_WARN("[predator_node] : variance_filter param not found");
-    detectorCascadeParams.variance_filter = true;
-  }
-
-  if (_nh.getParam("ensemble_classifier", param_bool_temp))
-  {
-    ROS_DEBUG_STREAM("ensemble_classifier : " << param_bool_temp);
-    detectorCascadeParams.ensemble_classifier = param_bool_temp;
-  }
-  else
-  {
-    ROS_WARN("[predator_node] : ensemble_classifier param not found");
-    detectorCascadeParams.ensemble_classifier = true;
-  }
-
-  if (_nh.getParam("nn_classifier", param_bool_temp))
-  {
-    ROS_DEBUG_STREAM("nn_classifier : " << param_bool_temp);
-    detectorCascadeParams.nn_classifier = param_bool_temp;
-  }
-  else
-  {
-    ROS_WARN("[predator_node] : nn_classifier param not found");
-    detectorCascadeParams.nn_classifier = true;
-  }
-
-  if (_nh.getParam("use_shift", param_bool_temp))
-  {
-    ROS_DEBUG_STREAM("use_shift : " << param_bool_temp);
-    detectorCascadeParams.use_shift = param_bool_temp;
-  }
-  else
-  {
-    ROS_WARN("[predator_node] : use_shift param not found");
-    detectorCascadeParams.use_shift = true;
-  }
-
-  if (_nh.getParam("shift", param_double_temp))
-  {
-    ROS_DEBUG_STREAM("shift : " << param_double_temp);
-    detectorCascadeParams.shift = param_double_temp;
-  }
-  else
-  {
-    ROS_WARN("[predator_node] : shift param not found");
-    detectorCascadeParams.shift = 0.1;
-  }
-
-  if (_nh.getParam("min_scale", param_int_temp))
-  {
-    ROS_DEBUG_STREAM("min_scale : " << param_int_temp);
-    detectorCascadeParams.min_scale = param_int_temp;
-  }
-  else
-  {
-    ROS_WARN("[predator_node] : min_scale param not found");
-    detectorCascadeParams.min_scale = -10;
-  }
-
-  if (_nh.getParam("max_scale", param_int_temp))
-  {
-    ROS_DEBUG_STREAM("max_scale : " << param_int_temp);
-    detectorCascadeParams.max_scale = param_int_temp;
-  }
-  else
-  {
-    ROS_WARN("[predator_node] : max_scale param not found");
-    detectorCascadeParams.max_scale = 10;
-  }
-
-  if (_nh.getParam("min_size", param_int_temp))
-  {
-    ROS_DEBUG_STREAM("min_size : " << param_int_temp);
-    detectorCascadeParams.min_size = param_int_temp;
-  }
-  else
-  {
-    ROS_WARN("[predator_node] : min_size param not found");
-    detectorCascadeParams.min_size = 25;
-  }
-
-  if (_nh.getParam("num_trees", param_int_temp))
-  {
-    ROS_DEBUG_STREAM("num_trees : " << param_int_temp);
-    detectorCascadeParams.num_trees = param_int_temp;
-  }
-  else
-  {
-    ROS_WARN("[predator_node] : num_trees param not found");
-    detectorCascadeParams.num_trees = 15;
-  }
-
-  if (_nh.getParam("num_features", param_int_temp))
-  {
-    ROS_DEBUG_STREAM("num_features : " << param_int_temp);
-    detectorCascadeParams.num_features = param_int_temp;
-  }
-  else
-  {
-    ROS_WARN("[predator_node] : num_features param not found");
-    detectorCascadeParams.num_features = 15;
-  }
-
-  if (_nh.getParam("theta_TP", param_double_temp))
-  {
-    ROS_DEBUG_STREAM("theta_TP : " << param_double_temp);
-    detectorCascadeParams.theta_TP = param_double_temp;
-  }
-  else
-  {
-    ROS_WARN("[predator_node] : theta_TP param not found");
-    detectorCascadeParams.theta_TP = 0.65;
-  }
-
-  if (_nh.getParam("theta_FP", param_double_temp))
-  {
-    ROS_DEBUG_STREAM("theta_FP : " << param_double_temp);
-    detectorCascadeParams.theta_FP = param_double_temp;
-  }
-  else
-  {
-    ROS_WARN("[predator_node] : theta_FP param not found");
-    detectorCascadeParams.theta_FP = 0.5;
->>>>>>> 4b31e943
   }
 
   /**
@@ -1545,34 +755,9 @@
   @param rec [const cv::Rect&] The Bounding Box
   @param posterior [const float&] Confidence
   @return void
-<<<<<<< HEAD
   **/
   void Predator::sendAnnotation(const cv::Rect& rec, const float& posterior) 
   {
-    if( operation_state == true)
-    {
-      pandora_vision_msgs::PredatorMsg predatorMsg;
-      predatorMsg.header.frame_id = _frame_ids_map.find(_frame_id)->second;
-      predatorMsg.header.stamp = PredatorFrameTimeStamp;
-      predatorMsg.x = rec.x;
-      predatorMsg.y = rec.y;
-      predatorMsg.width = rec.width;
-      predatorMsg.height = rec.height;
-      predatorMsg.posterior = posterior;
-      
-      ROS_INFO_STREAM("send predator alert " << predatorMsg.header.frame_id << " " 
-                    << predatorMsg.header.stamp << " "  << predatorMsg.x << " " 
-                    << predatorMsg.y << " "<< predatorMsg.width << " "
-                    << predatorMsg.height <<  " " << predatorMsg.posterior);
-      _predatorPublisher.publish(predatorMsg);  
-    }
-  }
-=======
-**/
-  
-void Predator::sendAnnotation(const cv::Rect& rec, const float& posterior) 
-    // const sensor_msgs::Image& frame)
-{
     if (operation_state == true)
     {
       pandora_vision_msgs::Predator predatorMsg;
@@ -1583,17 +768,42 @@
       predatorMsg.areaOfInterest.width = rec.width;
       predatorMsg.areaOfInterest.height = rec.height;
       predatorMsg.posterior = posterior;
-      //predatorMsg.img = frame;
+
      ROS_INFO_STREAM("send predator alert " << predatorMsg.header.frame_id << " " 
                     << predatorMsg.header.stamp << " "  << predatorMsg.areaOfInterest.center.x << " " 
                     << predatorMsg.areaOfInterest.center.y << " "<< predatorMsg.areaOfInterest.width << " "
                     << predatorMsg.areaOfInterest.height <<  " " << predatorMsg.posterior);
       _predatorPublisher.publish(predatorMsg);
     }
+  }
+
+  /**
+  @brief Sends message of tracked object
+  @param rec [const cv::Rect&] The Bounding Box
+  @param posterior [const float&] Confidence
+  @return void
+  **/
+  void Predator::sendMessage(const cv::Rect& rec, const float& posterior, 
+      const sensor_msgs::ImageConstPtr& frame)
+  {
+    if ( operation_state == true)
+    {
+      pandora_vision_msgs::Predator predatorLandoltcMsg;
+      predatorLandoltcMsg.header.frame_id = _frame_ids_map.find(_frame_id)->second;
+      predatorLandoltcMsg.header.stamp = PredatorFrameTimeStamp;
+      predatorLandoltcMsg.areaOfInterest.center.x = rec.x;
+      predatorLandoltcMsg.areaOfInterest.center.y = rec.y;
+      predatorLandoltcMsg.areaOfInterest.width = rec.width;
+      predatorLandoltcMsg.areaOfInterest.height = rec.height;
+      predatorLandoltcMsg.posterior = posterior;
+      predatorLandoltcMsg.image = *frame;
+      
+      _landoltc3dPredatorPublisher.publish(predatorLandoltcMsg);  
+    }
     else
     {
       pandora_common_msgs::GeneralAlert predatorAlertMsg;
-      
+
       if (posterior != 0)
       {
         predatorAlertMsg.header.frame_id = _frame_ids_map.find(_frame_id)->second;
@@ -1601,7 +811,7 @@
         predatorAlertMsg.info.probability = posterior;
         int center_x = rec.x + rec.width / 2;
         int center_y = rec.y + rec.height / 2;
-        
+
         // Predator's center's coordinates relative to the center of the frame
         float x = center_x
           - static_cast<float>(frameWidth) / 2;
@@ -1611,114 +821,13 @@
         // Predator center's yaw and pitch
         predatorAlertMsg.info.yaw = atan(2 * x / frameWidth * tan(hfov / 2));
         predatorAlertMsg.info.pitch = atan(2 * y / frameHeight * tan(vfov / 2));
-        
+
         _predatorPublisher.publish(predatorAlertMsg);
-      }  
-    }
-}
->>>>>>> 4b31e943
-
-  /**
-  @brief Sends message of tracked object
-  @param rec [const cv::Rect&] The Bounding Box
-  @param posterior [const float&] Confidence
-  @return void
-<<<<<<< HEAD
-  **/
-  void Predator::sendMessage(const cv::Rect& rec, const float& posterior, 
-      const sensor_msgs::ImageConstPtr& frame)
-  {
-    
-    if( operation_state == true){
-      
-      pandora_vision_msgs::LandoltcPredatorMsg predatorLandoltcMsg;
-      predatorLandoltcMsg.header.frame_id = _frame_ids_map.find(_frame_id)->second;
-      predatorLandoltcMsg.header.stamp = PredatorFrameTimeStamp;
-      predatorLandoltcMsg.x = rec.x;
-      predatorLandoltcMsg.y = rec.y;
-      predatorLandoltcMsg.width = rec.width;
-      predatorLandoltcMsg.height = rec.height;
-      predatorLandoltcMsg.posterior = posterior;
-      predatorLandoltcMsg.img = *frame;
-      
-      _landoltc3dPredatorPublisher.publish(predatorLandoltcMsg);  
-    }
-    else{
-      
-      pandora_common_msgs::GeneralAlertMsg predatorAlertMsg;
-      
-      if(posterior != 0){
-        predatorAlertMsg.header.frame_id = _frame_ids_map.find(_frame_id)->second;
-        predatorAlertMsg.header.stamp = PredatorFrameTimeStamp;
-        predatorAlertMsg.probability = posterior;
-        int center_x = rec.x + rec.width/2;
-        int center_y = rec.y + rec.height/2;
-        
-        // Predator's center's coordinates relative to the center of the frame
-        float x = center_x
-          - static_cast<float>(frameWidth) / 2;
-        float y = static_cast<float>(frameHeight) / 2
-          - center_y;
-
-        //Predator center's yaw and pitch
-        predatorAlertMsg.yaw = atan(2 * x / frameWidth * tan(hfov / 2));
-        predatorAlertMsg.pitch = atan(2 * y / frameHeight * tan(vfov / 2));
-            
-        _predatorPublisher.publish(predatorAlertMsg);
-      }  
-    }
-  }
-    
-  /**
-=======
-**/
-
-void Predator::sendMessage(const cv::Rect& rec, const float& posterior,
-    const sensor_msgs::ImageConstPtr& frame)
-{
-  if (operation_state == true)
-  {
-    pandora_vision_msgs::Predator predatorLandoltcMsg;
-    predatorLandoltcMsg.header.frame_id = _frame_ids_map.find(_frame_id)->second;
-    predatorLandoltcMsg.header.stamp = PredatorFrameTimeStamp;
-    predatorLandoltcMsg.areaOfInterest.center.x = rec.x;
-    predatorLandoltcMsg.areaOfInterest.center.y = rec.y;
-    predatorLandoltcMsg.areaOfInterest.width = rec.width;
-    predatorLandoltcMsg.areaOfInterest.height = rec.height;
-    predatorLandoltcMsg.posterior = posterior;
-    predatorLandoltcMsg.image = *frame;
-
-    _landoltc3dPredatorPublisher.publish(predatorLandoltcMsg);
-  }
-  else
-  {
-    pandora_common_msgs::GeneralAlert predatorAlertMsg;
-
-    if (posterior != 0)
-    {
-      predatorAlertMsg.header.frame_id = _frame_ids_map.find(_frame_id)->second;
-      predatorAlertMsg.header.stamp = PredatorFrameTimeStamp;
-      predatorAlertMsg.info.probability = posterior;
-      int center_x = rec.x + rec.width / 2;
-      int center_y = rec.y + rec.height / 2;
-
-      // Predator's center's coordinates relative to the center of the frame
-      float x = center_x
-        - static_cast<float>(frameWidth) / 2;
-      float y = static_cast<float>(frameHeight) / 2
-        - center_y;
-
-      // Predator center's yaw and pitch
-      predatorAlertMsg.info.yaw = atan(2 * x / frameWidth * tan(hfov / 2));
-      predatorAlertMsg.info.pitch = atan(2 * y / frameHeight * tan(vfov / 2));
-
-      _predatorPublisher.publish(predatorAlertMsg);
-    }
-  }
-}
-
-/**
->>>>>>> 4b31e943
+      }
+    }
+  }
+
+  /**
   @brief Node's state manager
   @param newState [int] The robot's new state
   @return void
@@ -1760,27 +869,8 @@
   {
     ROS_INFO("[Predator_node] : Transition Complete");
   }
-<<<<<<< HEAD
-
-  /**
-=======
-  prevState = curState;
-
-  //!< this needs to be called everytime a node finishes transition
-  transitionComplete(curState);
-}
-
-/**
- @brief After completion of state transition
- @return void
- */
-void Predator::completeTransition()
-{
-  ROS_INFO("[Predator_node] : Transition Complete");
-}
-
-/**
->>>>>>> 4b31e943
+
+  /**
   @brief The function called when a parameter is changed
   @param[in] config [const pandora_vision_predator::predator_cfgConfig&]
   @param[in] level [const uint32_t] The level
