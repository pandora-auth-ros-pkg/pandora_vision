--- conflicted
+++ resolved
@@ -35,15 +35,10 @@
 #include <stdlib.h>
 #include <sys/stat.h>
 
-<<<<<<< HEAD
 #include "pandora_common_msgs/GeneralAlert.h"
 #include "pandora_vision_msgs/LandoltcPredator.h"
-=======
-#include "pandora_common_msgs/GeneralAlertMsg.h"
-#include "pandora_vision_msgs/LandoltcPredatorMsg.h"
 #include "pandora_vision_msgs/PredatorMsg.h"
 #include "pandora_vision_msgs/AnnotationMsg.h"
->>>>>>> 97d1ce74
 
 #include <tld/TLD.h>
 #include <urdf_parser/urdf_parser.h>
@@ -99,13 +94,10 @@
 
     //!< The topic subscribed to for the front camera
     std::string imageTopic;
-<<<<<<< HEAD
-
-=======
+
     //!< The topic subscribed to be used with annotator 
     std::string annotator_topic_name;
-    
->>>>>>> 97d1ce74
+
     //!< Frame height
     int frameHeight;
 
@@ -158,13 +150,10 @@
     //!<landoltc3d_node
     bool operation_state;
 
-<<<<<<< HEAD
-=======
     //!<Flag to identify if it works with
     //!<annotator_node
     bool annotations;
-    
->>>>>>> 97d1ce74
+
     //!<Vertical Field of view
     double hfov;
 
@@ -178,16 +167,13 @@
     **/
     void imageCallback(const sensor_msgs::ImageConstPtr& msg);
 
-<<<<<<< HEAD
-=======
     /**
     @brief Callback for the RGB Image
     @param msg [const sensor_msgs::ImageConstPtr& msg] The RGB Image
     @return void
     **/
     void annotationCallback(const pandora_vision_msgs::AnnotationMsg& msg);
-    
->>>>>>> 97d1ce74
+
     /**
     @brief Function that retrieves the parent to the frame_id
     @return bool Returns true is frame_id found or false if not
