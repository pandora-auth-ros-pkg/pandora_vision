cmake_minimum_required(VERSION 2.8.3)
project(pandora_vision_msgs)
find_package(catkin REQUIRED COMPONENTS
  message_generation
  std_msgs
  geometry_msgs
  sensor_msgs
  actionlib_msgs
)

add_message_files(
  FILES
<<<<<<< HEAD
  AreaOfInterest.msg
  Blob.msg
  BlobVector.msg
  DataMatrixAlert.msg
  DataMatrixAlertVector.msg
  EnhancedImage.msg
  HazmatAlert.msg
  HazmatAlertVector.msg
  HoleDirectionAlert.msg
  HoleDirectionAlertVector.msg
  HolePositionAlert.msg
  HolePositionAlertVector.msg
  LandoltcAlert.msg
  LandoltcAlertVector.msg
  LandoltcPredator.msg
  QRAlert.msg
  QRAlertVector.msg
=======
  CandidateHoleMsg.msg
  CandidateHolesVectorMsg.msg
  HoleDirectionMsg.msg
  HolesDirectionsVectorMsg.msg
  FaceDirectionMsg.msg
  HolePositionMsg.msg
  HolesPositionsVectorMsg.msg
  EnhancedHoleMsg.msg
  EnhancedHolesVectorMsg.msg
  HazmatAlertMsg.msg
  HazmatAlertsVectorMsg.msg
  QRAlertMsg.msg
  QRAlertsVectorMsg.msg
  DataMatrixAlertMsg.msg
  DataMatrixAlertsVectorMsg.msg
  LandoltcAlertMsg.msg
  LandoltcAlertsVectorMsg.msg
  LandoltcPredatorMsg.msg
  PredatorMsg.msg
  AnnotationMsg.msg
>>>>>>> 97d1ce74
  )

generate_messages(
  DEPENDENCIES
    std_msgs
    geometry_msgs
    sensor_msgs
    pandora_common_msgs
  )

catkin_package(
  CATKIN_DEPENDS
    message_runtime
    std_msgs
    geometry_msgs
    sensor_msgs
  )<|MERGE_RESOLUTION|>--- conflicted
+++ resolved
@@ -10,7 +10,6 @@
 
 add_message_files(
   FILES
-<<<<<<< HEAD
   AreaOfInterest.msg
   Blob.msg
   BlobVector.msg
@@ -28,28 +27,8 @@
   LandoltcPredator.msg
   QRAlert.msg
   QRAlertVector.msg
-=======
-  CandidateHoleMsg.msg
-  CandidateHolesVectorMsg.msg
-  HoleDirectionMsg.msg
-  HolesDirectionsVectorMsg.msg
-  FaceDirectionMsg.msg
-  HolePositionMsg.msg
-  HolesPositionsVectorMsg.msg
-  EnhancedHoleMsg.msg
-  EnhancedHolesVectorMsg.msg
-  HazmatAlertMsg.msg
-  HazmatAlertsVectorMsg.msg
-  QRAlertMsg.msg
-  QRAlertsVectorMsg.msg
-  DataMatrixAlertMsg.msg
-  DataMatrixAlertsVectorMsg.msg
-  LandoltcAlertMsg.msg
-  LandoltcAlertsVectorMsg.msg
-  LandoltcPredatorMsg.msg
   PredatorMsg.msg
   AnnotationMsg.msg
->>>>>>> 97d1ce74
   )
 
 generate_messages(
