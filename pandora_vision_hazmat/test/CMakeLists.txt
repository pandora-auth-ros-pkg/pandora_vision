--- conflicted
+++ resolved
@@ -39,19 +39,9 @@
   gtest
   )
 
-<<<<<<< HEAD
 ##############################################################################
 #                               Functional Tests                             #
 ##############################################################################
-
-=======
->>>>>>> 97d1ce74
-#download_extra_data(
-#  ${PROJECT_NAME}_hazmat_test_images
-#  EXTRA_FILES test/functional/images/extra_files.yaml
-#)
-#add_dependencies(${PROJECT_NAME}_hazmat_test_images tests)
-<<<<<<< HEAD
 
 # download_extra_data(
   # ${PROJECT_NAME}_hazmat_test_images
@@ -81,8 +71,6 @@
 
 # add_rostest(benchmark/hazmat_kinect_benchmark_test.launch)
 # add_rostest(benchmark/hazmat_web_camera_benchmark_test.launch)
-=======
->>>>>>> 97d1ce74
 
 # add_rostest(benchmark/hazmat_kinect_benchmark_test.launch DEPENDENCIES ${PROJECT_NAME}_benchmark_images_480p)
 # add_rostest(benchmark/hazmat_web_camera_benchmark_test.launch DEPENDENCIES ${PROJECT_NAME}_benchmark_images_720p)