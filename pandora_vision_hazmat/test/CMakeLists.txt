--- conflicted
+++ resolved
@@ -10,17 +10,10 @@
 # add_rostest(benchmark/hazmat_benchmark_test.launch)
 
 include_directories(
-<<<<<<< HEAD
   ${pandora_testing_tools_INCLUDE_DIRS}
   ${roslib_INCLUDE_DIRS}
   ${catkin_INCLUDE_DIRS})
 #~ 
-=======
-${pandora_testing_tools_INCLUDE_DIRS}
-${roslib_INCLUDE_DIRS}
-${catkin_INCLUDE_DIRS})
-#~
->>>>>>> bb7088cb
 #~ catkin_add_gtest(histogram_mask_test unit/histogram_mask_test.cpp)
 #~ target_link_libraries(histogram_mask_test
   #~ ${catkin_LIBRARIES}
@@ -46,7 +39,6 @@
   gtest
   )
 
-<<<<<<< HEAD
 ##############################################################################
 #                               Functional Tests                             #
 ##############################################################################
@@ -85,13 +77,6 @@
 
 # add_rostest(benchmark/hazmat_kinect_benchmark_test.launch)
 # add_rostest(benchmark/hazmat_web_camera_benchmark_test.launch)
-=======
-# download_extra_data(
-#   ${PROJECT_NAME}_hazmat_test_images
-#   EXTRA_FILES test/functional/images/extra_files.yaml
-# )
-# add_dependencies(${PROJECT_NAME}_hazmat_test_images tests)
->>>>>>> bb7088cb
 
 # add_rostest(benchmark/hazmat_kinect_benchmark_test.launch DEPENDENCIES ${PROJECT_NAME}_benchmark_images_480p)
-# add_rostest(benchmark/hazmat_web_camera_benchmark_test.launch DEPENDENCIES ${PROJECT_NAME}_benchmark_images_720p)
+# add_rostest(benchmark/hazmat_web_camera_benchmark_test.launch DEPENDENCIES ${PROJECT_NAME}_benchmark_images_720p)