<launch>
 <arg name="xtion" default= "false"/>
 <arg name="usb_cam" default= "false"/>
 <arg name="frame_id" default="/kinect_optical_frame"/>

  <include file="$(find state_manager)/launch/stateManager.launch" />
<<<<<<< HEAD
  <include file="$(find pandora_vision_hazmat)/launch/hazmat_node.launch" />

=======
  <include file="$(find pandora_vision_hazmat)/launch/pandora_vision_hazmat.launch"
    ns="/pandora_vision/pandora_vision_hazmat" >
    <arg name="standalone_nodelet" value="true" />
  </include>
>>>>>>> 51d2c365
  <include file="$(find pandora_robots_description)/gio/launch/gio_description.launch" />

  <group if="$(arg xtion)">
    <param name="kinect/topic_name" value="/kinect/rgb/image_raw" />
    <param name="dataset_path" value="/test/benchmark/images/images_480p"/>
    <param name="dataset_camera" value="kinect"/>
    <param name="/kinect_optical_frame/hfov" value="58.0" />
    <param name="/kinect_optical_frame/vfov" value="45.0" />
  </group>

 <group if="$(arg usb_cam)">
    <param name="kinect/topic_name" value="/left_camera/image" />
    <param name="dataset_path" value="/test/benchmark/images/images_720p"/>
    <param name="dataset_camera" value="web_camera"/>
    <param name="frame_id" value="left_camera_optical_frame" />
    <param name="$(arg frame_id)/hfov" value="60.00" />
    <param name="$(arg frame_id)/vfov" value="33.75" />
  </group>

  <param name="benchmarkFlag" value="True" />
  <param name="publisherMessagePackage" value="sensor_msgs" />
  <param name="publisherMessageType" value="Image"/>

  <param name="subscriberTopic" value="/pandora_vision/pandora_vision_hazmat/pandora_hazmat/processor_log" />
  <param name="subscriberMessagePackage" value="sensor_processor" />
  <param name="subscriberMessageType" value="ProcessorLogInfo"/>

  <param name="subscriberAlertTopic" value="/vision/hazmat_alert" />
  <param name="subscriberAlertMessagePackage" value="pandora_vision_msgs" />
  <param name="subscriberAlertMessageType" value="HazmatAlertVector"/>

  <param name="algorithm" value="Hazmat"/>

  <test test-name="HazmatBenchmarkTest" pkg="pandora_vision_hazmat"
    type="hazmat_benchmark_test.py" time-limit="2000.0"/>

</launch><|MERGE_RESOLUTION|>--- conflicted
+++ resolved
@@ -4,15 +4,10 @@
  <arg name="frame_id" default="/kinect_optical_frame"/>
 
   <include file="$(find state_manager)/launch/stateManager.launch" />
-<<<<<<< HEAD
-  <include file="$(find pandora_vision_hazmat)/launch/hazmat_node.launch" />
-
-=======
   <include file="$(find pandora_vision_hazmat)/launch/pandora_vision_hazmat.launch"
     ns="/pandora_vision/pandora_vision_hazmat" >
     <arg name="standalone_nodelet" value="true" />
   </include>
->>>>>>> 51d2c365
   <include file="$(find pandora_robots_description)/gio/launch/gio_description.launch" />
 
   <group if="$(arg xtion)">
