/*********************************************************************
*
* Software License Agreement (BSD License)
*
*  Copyright (c) 2015, P.A.N.D.O.R.A. Team.
*  All rights reserved.
*
*  Redistribution and use in source and binary forms, with or without
*  modification, are permitted provided that the following conditions
*  are met:
*
*   * Redistributions of source code must retain the above copyright
*     notice, this list of conditions and the following disclaimer.
*   * Redistributions in binary form must reproduce the above
*     copyright notice, this list of conditions and the following
*     disclaimer in the documentation and/or other materials provided
*     with the distribution.
*   * Neither the name of the P.A.N.D.O.R.A. Team nor the names of its
*     contributors may be used to endorse or promote products derived
*     from this software without specific prior written permission.
*
*  THIS SOFTWARE IS PROVIDED BY THE COPYRIGHT HOLDERS AND CONTRIBUTORS
*  "AS IS" AND ANY EXPRESS OR IMPLIED WARRANTIES, INCLUDING, BUT NOT
*  LIMITED TO, THE IMPLIED WARRANTIES OF MERCHANTABILITY AND FITNESS
*  FOR A PARTICULAR PURPOSE ARE DISCLAIMED. IN NO EVENT SHALL THE
*  COPYRIGHT OWNER OR CONTRIBUTORS BE LIABLE FOR ANY DIRECT, INDIRECT,
*  INCIDENTAL, SPECIAL, EXEMPLARY, OR CONSEQUENTIAL DAMAGES (INCLUDING,
*  BUT NOT LIMITED TO, PROCUREMENT OF SUBSTITUTE GOODS OR SERVICES;
*  LOSS OF USE, DATA, OR PROFITS; OR BUSINESS INTERRUPTION) HOWEVER
*  CAUSED AND ON ANY THEORY OF LIABILITY, WHETHER IN CONTRACT, STRICT
*  LIABILITY, OR TORT (INCLUDING NEGLIGENCE OR OTHERWISE) ARISING IN
*  ANY WAY OUT OF THE USE OF THIS SOFTWARE, EVEN IF ADVISED OF THE
*  POSSIBILITY OF SUCH DAMAGE.
*
* Authors:
*   Kofinas Miltiadis <mkofinas@gmail.com>
*   Protopapas Marios <protopapas_marios@hotmail.com>
*********************************************************************/

#include <string>

#include <ros/console.h>

#include "pandora_vision_victim/svm_classifier/depth_svm_validator.h"
#include "pandora_vision_victim/victim_parameters.h"
#include "pandora_vision_victim/feature_extractors/depth_feature_extraction.h"
#include "pandora_vision_victim/utilities/file_utilities.h"

/**
 * @namespace pandora_vision
 * @brief The main namespace for PANDORA vision
 */
namespace pandora_vision
{
  /**
   * @brief Constructor. Initializes SVM classifier parameters and loads
   * classifier model. The classifier is to be used with Depth images.
   * @param classifierPath [const std::string&] The path to the classifier
   * model.
   */
<<<<<<< HEAD
  DepthSvmValidator::DepthSvmValidator(const std::string& classifierPath)
    : SvmValidator()
  {
    ROS_INFO("Enter Depth SVM Validator");
    classifierPath_ = classifierPath;

    ROS_INFO_STREAM(classifierPath.c_str());
    svmValidator_.load(classifierPath.c_str());

    probabilityScaling_ = VictimParameters::depth_svm_prob_scaling;
    probabilityTranslation_ = VictimParameters::depth_svm_prob_translation;
=======
  DepthSvmValidator::DepthSvmValidator(const VictimParameters& params)
    : SvmValidator(params.depth_classifier_path)
  {
    probabilityScaling_ = params.depth_svm_prob_scaling;
    probabilityTranslation_ = params.depth_svm_prob_translation;
>>>>>>> 4b31e943

    svmParams_.C = params.depth_svm_C;
    svmParams_.gamma = params.depth_svm_gamma;

    std::string filesDirectory = packagePath_ + "/data/";

    std::string normalizationParamOne = "depth_mean_values.xml";
    std::stringstream normalizationParamOnePath;
    normalizationParamOnePath << filesDirectory << normalizationParamOne;
    std::string normalizationParamTwo = "depth_standard_deviation_values.xml";
    std::stringstream normalizationParamTwoPath;
    normalizationParamTwoPath << filesDirectory << normalizationParamTwo;

    normalizationParamOneVec_ = file_utilities::loadFiles(
        normalizationParamOnePath.str(), "mean");
    normalizationParamTwoVec_ = file_utilities::loadFiles(
        normalizationParamTwoPath.str(), "std_dev");

    std::string paramFile = packagePath_ + "/config/depth_svm_training_params.yaml";
    cv::FileStorage fs(paramFile, cv::FileStorage::READ);
    fs.open(paramFile, cv::FileStorage::READ);

    typeOfNormalization_ = static_cast<int>(fs["type_of_normalization"]);

    fs.release();

    featureExtraction_ = new DepthFeatureExtraction();

    bool vocabularyNeeded = featureExtraction_->bagOfWordsVocabularyNeeded();
    if (vocabularyNeeded)
    {
      const std::string bagOfWordsFile = "depth_bag_of_words.xml";
      const std::string bagOfWordsFilePath = filesDirectory + bagOfWordsFile;
      cv::Mat vocabulary = file_utilities::loadFiles(bagOfWordsFilePath,
          "bag_of_words");
      featureExtraction_->setBagOfWordsVocabulary(vocabulary);
    }
    ROS_INFO("Initialized Depth SVM Validator");
  }

  /**
   * @brief Default Destructor.
   */
  DepthSvmValidator::~DepthSvmValidator()
  {
  }
<<<<<<< HEAD
}  // namespace pandora_vision
=======
}  // namespace pandora_vision
>>>>>>> 4b31e943
<|MERGE_RESOLUTION|>--- conflicted
+++ resolved
@@ -58,25 +58,17 @@
    * @param classifierPath [const std::string&] The path to the classifier
    * model.
    */
-<<<<<<< HEAD
-  DepthSvmValidator::DepthSvmValidator(const std::string& classifierPath)
+  DepthSvmValidator::DepthSvmValidator(const VictimParameters& params)
     : SvmValidator()
   {
     ROS_INFO("Enter Depth SVM Validator");
-    classifierPath_ = classifierPath;
+    classifierPath_ = params.depth_classifier_path;
 
-    ROS_INFO_STREAM(classifierPath.c_str());
-    svmValidator_.load(classifierPath.c_str());
-
-    probabilityScaling_ = VictimParameters::depth_svm_prob_scaling;
-    probabilityTranslation_ = VictimParameters::depth_svm_prob_translation;
-=======
-  DepthSvmValidator::DepthSvmValidator(const VictimParameters& params)
-    : SvmValidator(params.depth_classifier_path)
-  {
+    ROS_INFO_STREAM(params.depth_classifier_path.c_str());
+    svmValidator_.load(params.depth_classifier_path.c_str());
+    
     probabilityScaling_ = params.depth_svm_prob_scaling;
     probabilityTranslation_ = params.depth_svm_prob_translation;
->>>>>>> 4b31e943
 
     svmParams_.C = params.depth_svm_C;
     svmParams_.gamma = params.depth_svm_gamma;
@@ -123,8 +115,4 @@
   DepthSvmValidator::~DepthSvmValidator()
   {
   }
-<<<<<<< HEAD
-}  // namespace pandora_vision
-=======
-}  // namespace pandora_vision
->>>>>>> 4b31e943
+}  // namespace pandora_vision