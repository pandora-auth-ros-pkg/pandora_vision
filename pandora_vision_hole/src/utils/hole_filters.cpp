/*********************************************************************
 *
 * Software License Agreement (BSD License)
 *
 *  Copyright (c) 2014, P.A.N.D.O.R.A. Team.
 *  All rights reserved.
 *
 *  Redistribution and use in source and binary forms, with or without
 *  modification, are permitted provided that the following conditions
 *  are met:
 *
 *   * Redistributions of source code must retain the above copyright
 *     notice, this list of conditions and the following disclaimer.
 *   * Redistributions in binary form must reproduce the above
 *     copyright notice, this list of conditions and the following
 *     disclaimer in the documentation and/or other materials provided
 *     with the distribution.
 *   * Neither the name of the P.A.N.D.O.R.A. Team nor the names of its
 *     contributors may be used to endorse or promote products derived
 *     from this software without specific prior written permission.
 *
 *  THIS SOFTWARE IS PROVIDED BY THE COPYRIGHT HOLDERS AND CONTRIBUTORS
 *  "AS IS" AND ANY EXPRESS OR IMPLIED WARRANTIES, INCLUDING, BUT NOT
 *  LIMITED TO, THE IMPLIED WARRANTIES OF MERCHANTABILITY AND FITNESS
 *  FOR A PARTICULAR PURPOSE ARE DISCLAIMED. IN NO EVENT SHALL THE
 *  COPYRIGHT OWNER OR CONTRIBUTORS BE LIABLE FOR ANY DIRECT, INDIRECT,
 *  INCIDENTAL, SPECIAL, EXEMPLARY, OR CONSEQUENTIAL DAMAGES (INCLUDING,
 *  BUT NOT LIMITED TO, PROCUREMENT OF SUBSTITUTE GOODS OR SERVICES;
 *  LOSS OF USE, DATA, OR PROFITS; OR BUSINESS INTERRUPTION) HOWEVER
 *  CAUSED AND ON ANY THEORY OF LIABILITY, WHETHER IN CONTRACT, STRICT
 *  LIABILITY, OR TORT (INCLUDING NEGLIGENCE OR OTHERWISE) ARISING IN
 *  ANY WAY OUT OF THE USE OF THIS SOFTWARE, EVEN IF ADVISED OF THE
 *  POSSIBILITY OF SUCH DAMAGE.
 *
 * Authors: Alexandros Philotheou, Manos Tsardoulias
 *********************************************************************/

#include <cmath>

#include "pandora_vision_msgs/Blob.h"
#include "utils/message_conversions.h"
#include "utils/hole_filters.h"

/**
  @namespace pandora_vision
  @brief The main namespace for PANDORA vision
 **/
namespace pandora_vision
{
  /**
    @brief Given a set of keypoints and an edges image, this function
    returns the valid keypoints and for each one, its respective, least
    area rotated bounding box and the points of its outline.
    @param[in] keyPoints [const std::vector<cv::KeyPoint>&]
    The original keypoints found.
    @param[in] denoisedDepthImageEdges [cv::Mat*] The original denoised
    depth edges image
    @param[in] detectionMethod [const int&] The method by which the
    outline of a blob is obtained.
    0 means by means of brushfire,
    1 by means of raycasting
<<<<<<< HEAD
    @param[in,out] conveyor [BlobVector*] A struct that contains
    the final valid candidate holes
=======
    @param[in,out] blobVec [BlobVector*] A class that contains
    the final valid blobs
>>>>>>> 107e0358
    @return void
   **/
  void HoleFilters::validateBlobs(
    const std::vector<cv::KeyPoint>& keyPoints,
    cv::Mat* denoisedDepthImageEdges,
    const int& detectionMethod,
<<<<<<< HEAD
    BlobVector* conveyor);
=======
    BlobVector* blobVec)
>>>>>>> 107e0358
  {
    #ifdef DEBUG_TIME
    Timer::start("validateBlobs", "findHoles");
    #endif

    switch (detectionMethod)
    {
      // Locate the outline of blobs via brushfiring
      case 0:
        {
          std::vector<std::vector<cv::Point2f> > blobsOutlineVector;
          std::vector<float> blobsArea;

          // Find the outline points of each keypoint
          OutlineDiscovery::brushfireKeypoints(keyPoints,
            denoisedDepthImageEdges,
            &blobsOutlineVector,
            &blobsArea);

          // For each outline found, find the rotated rectangle
          // with the least area that encloses it.
          cv::Mat inputDenoisedDepthImageEdges;
          denoisedDepthImageEdges->copyTo(inputDenoisedDepthImageEdges);

          std::vector< std::vector<cv::Point2f> > rectangles;

          // Given the outline of the blob, find the least area
          // rotated bounding box that encloses it
          BoundingBoxDetection::findRotatedBoundingBoxesFromOutline(
            inputDenoisedDepthImageEdges,
            blobsOutlineVector,
            blobsArea,
            &rectangles);

          // Correlate each keypoint with each rectangle found.
          // Keep in mind that for a blob to be a potential hole, its area
          // must be greater than Parameters::bounding_box_min_area_threshold
          validateKeypointsToRectangles(
            keyPoints,
            rectangles,
            blobsArea,
            blobsOutlineVector,
            blobVec);
          break;
        }
      // Locate the outline of blobs via raycasting
      case 1:
        {
          std::vector<std::vector<cv::Point2f> > blobsOutlineVector;
          std::vector<float> blobsArea;

          // Find the (approximate) outline points of each keypoint
          OutlineDiscovery::raycastKeypoints(keyPoints,
            denoisedDepthImageEdges,
            Parameters::Outline::raycast_keypoint_partitions,
            &blobsOutlineVector,
            &blobsArea);

          // For each outline found, find the rotated rectangle
          // with the least area that encloses it.
          cv::Mat inputDenoisedDepthImageEdges;
          denoisedDepthImageEdges->copyTo(inputDenoisedDepthImageEdges);

          std::vector< std::vector<cv::Point2f> > rectangles;

          // Given the outline of the blob, find the least area
          // rotated bounding box that encloses it
          BoundingBoxDetection::findRotatedBoundingBoxesFromOutline(
            inputDenoisedDepthImageEdges,
            blobsOutlineVector,
            blobsArea,
            &rectangles);

          // Correlate each keypoint with each rectangle found.
          // Keep in mind that for a blob to be a potential hole, its area
          // must be greater than Parameters::bounding_box_min_area_threshold
          validateKeypointsToRectangles(
            keyPoints,
            rectangles,
            blobsArea,
            blobsOutlineVector,
            blobVec);
          break;
        }
    }

    // The end product here is a struct (blobVec) of keypoints,
    // a set of rectangles that enclose them  and the outline of
    // each blob found.

    #ifdef DEBUG_TIME
    Timer::tick("validateBlobs");
    #endif
  }



  /**
    @brief This functions takes as input arguments a keypoints vector of
    size N, a rectangles vector of size M (the rectangle is represented
    by its 4 vertices so that the input can be either a Rectangle or a
    Rotated Rectangle) and a vector with the area of each rectangle
    with purpose to identify the least area rectangle in which a
    keypoint resides. It outputs a vector of keypoints (each keypoint must
    reside in at least one rectangle) and a vector of rectangles (again
    represented by its 4 vertices). There is a one-to-one association
    between the keypoints and the rectangles.
    @param[in] inKeyPoints [const std::vector<cv::KeyPoint>&] The key points
    @param[in] inRectangles [const std::vector<std::vector<cv::Point2f> >&] The
    rectangles found
    @param[in] inRectanglesArea [const std::vector<float>&]
    The area of each rectangle
    @param[in] inContours [const std::vector<std::vector<cv::Point2f> >&]
    The outline of each blob found
<<<<<<< HEAD
    @param[out] conveyor [BlobVector*] The container of vector of blobs'
=======
    @param[out] blobVec [BlobVector*] The container of vector of blobs'
>>>>>>> 107e0358
    keypoints, outlines and areas
    @return void
   **/
  void HoleFilters::validateKeypointsToRectangles (
    const std::vector<cv::KeyPoint>& inKeyPoints,
    const std::vector<std::vector<cv::Point2f> >& inRectangles,
    const std::vector<float>& inRectanglesArea,
    const std::vector<std::vector<cv::Point2f> >& inContours,
<<<<<<< HEAD
    BlobVector* conveyor)
=======
    BlobVector* blobVec)
>>>>>>> 107e0358
  {
    #ifdef DEBUG_TIME
    Timer::start("validateKeypointsToRectangles", "validateBlobs");
    #endif

    for (int keypointId = 0; keypointId < inKeyPoints.size(); keypointId++)
    {
      std::vector<int> keypointResidesInRectIds;

      // Test to see where (in which rectangle(s)) the keypoint resides.
      for (int rectId = 0; rectId < inRectangles.size(); rectId++)
      {
        if (cv::pointPolygonTest(
            inRectangles[rectId], inKeyPoints[keypointId].pt, false) > 0)
        {
          keypointResidesInRectIds.push_back(rectId);
        }
      }

      // If the keypoint resides in exactly one rectangle.
      if (keypointResidesInRectIds.size() == 1)
      {
<<<<<<< HEAD
        // A single hole
        Blob hole;

        // Accumulate keypoint, rectangle and outline properties onto hole
        hole.areaOfInterest.center = MessageConversions::cvToMsg(
            inKeyPoints[keypointId]);
        hole.areaOfInterest.width = fabs(inRectangles[keypointResidesInRectIds[0]][0].x -
          inRectangles[keypointResidesInRectIds[0]][1].x);
        hole.areaOfInterest.height = fabs(inRectangles[keypointResidesInRectIds[0]][0].y -
          inRectangles[keypointResidesInRectIds[0]][3].y);
        hole.outline.clear();
        for (int i = 0; i < inContours[keypointId].size(); ++i) {
          hole.outline.append(MessageConversions::cvToMsg(inContours[keypointId][i]));
        }

        // Push hole back into the conveyor
        conveyor->blobs.push_back(hole);
=======
        // Accumulate rectangle and outline properties onto the vector
        blobVec->append(cv::Point2f(inRectangles[keypointResidesInRectIds[0]].x,
          inRectangles[keypointResidesInRectIds[0]].y), cv::Point2f(
          inContours[keypointId].x, inContours[keypointId].y),
          inRectangles[keypointResidesInRectIds[0]].width,
          inRectangles[keypointResidesInRectIds[0]].height,
          inContours[keypointId].width, inContours[keypointId].height);
>>>>>>> 107e0358
      }

      // If the keypoint resides in multiple rectangles,
      // choose the one with the least area.
      if (keypointResidesInRectIds.size() > 1)
      {
        // The minimum area of all rectangles
        float minRectArea = std::numeric_limits<float>::max();

        // The index of the rectangle with the least area
        int minAreaRectId;

        for (unsigned int i = 0; i < keypointResidesInRectIds.size(); i++)
        {
          if (inRectanglesArea[keypointResidesInRectIds[i]] < minRectArea)
          {
            minRectArea = inRectanglesArea[keypointResidesInRectIds[i]];
            minAreaRectId = keypointResidesInRectIds[i];
          }
        }
<<<<<<< HEAD

        // A single hole
        Blob hole;

        // Accumulate keypoint, rectangle and outline properties onto hole
        hole.areaOfInterest.center = MessageConversions::cvToMsg(
            inKeyPoints[keypointId]);
        hole.areaOfInterest.width = fabs(inRectangles[minAreaRectId][0].x -
          inRectangles[keypointResidesInRectIds[0]][1].x);
        hole.areaOfInterest.height = fabs(inRectangles[minAreaRectId][0].y -
          inRectangles[keypointResidesInRectIds[0]][3].y);
        hole.outline.clear();
        for (int i = 0; i < inContours[keypointId].size(); ++i) {
          hole.outline.append(MessageConversions::cvToMsg(inContours[keypointId][i]));
        }
        hole.keypoint = inKeyPoints[keypointId];
        hole.rectangle = inRectangles[minAreaRectId];
        hole.outline = inContours[keypointId];

        // Push hole back into the conveyor
        conveyor->blobs.push_back(hole);
=======
        // Accumulate rectangle and outline properties onto the vector
        blobVec->append(cv::Point2f(inRectangles[minAreaRectId].x,
          inRectangles[minAreaRectId].y), cv::Point2f(
          inContours[keypointId].x, inContours[keypointId].y),
          inRectangles[minAreaRectId].width, inRectangles[minAreaRectId].height,
          inContours[keypointId].width, inContours[keypointId].height);
>>>>>>> 107e0358
      }
      // If the keypoint has no rectangle attached to it,
      // do not insert the hole it corresponds to in struct hole
    }
    #ifdef DEBUG_TIME
    Timer::tick("validateKeypointsToRectangles");
    #endif
  }

}  // namespace pandora_vision<|MERGE_RESOLUTION|>--- conflicted
+++ resolved
@@ -59,24 +59,15 @@
     outline of a blob is obtained.
     0 means by means of brushfire,
     1 by means of raycasting
-<<<<<<< HEAD
     @param[in,out] conveyor [BlobVector*] A struct that contains
     the final valid candidate holes
-=======
-    @param[in,out] blobVec [BlobVector*] A class that contains
-    the final valid blobs
->>>>>>> 107e0358
     @return void
    **/
   void HoleFilters::validateBlobs(
     const std::vector<cv::KeyPoint>& keyPoints,
     cv::Mat* denoisedDepthImageEdges,
     const int& detectionMethod,
-<<<<<<< HEAD
-    BlobVector* conveyor);
-=======
-    BlobVector* blobVec)
->>>>>>> 107e0358
+    BlobVector* conveyor)
   {
     #ifdef DEBUG_TIME
     Timer::start("validateBlobs", "findHoles");
@@ -191,11 +182,7 @@
     The area of each rectangle
     @param[in] inContours [const std::vector<std::vector<cv::Point2f> >&]
     The outline of each blob found
-<<<<<<< HEAD
     @param[out] conveyor [BlobVector*] The container of vector of blobs'
-=======
-    @param[out] blobVec [BlobVector*] The container of vector of blobs'
->>>>>>> 107e0358
     keypoints, outlines and areas
     @return void
    **/
@@ -204,11 +191,7 @@
     const std::vector<std::vector<cv::Point2f> >& inRectangles,
     const std::vector<float>& inRectanglesArea,
     const std::vector<std::vector<cv::Point2f> >& inContours,
-<<<<<<< HEAD
     BlobVector* conveyor)
-=======
-    BlobVector* blobVec)
->>>>>>> 107e0358
   {
     #ifdef DEBUG_TIME
     Timer::start("validateKeypointsToRectangles", "validateBlobs");
@@ -231,7 +214,6 @@
       // If the keypoint resides in exactly one rectangle.
       if (keypointResidesInRectIds.size() == 1)
       {
-<<<<<<< HEAD
         // A single hole
         Blob hole;
 
@@ -249,15 +231,6 @@
 
         // Push hole back into the conveyor
         conveyor->blobs.push_back(hole);
-=======
-        // Accumulate rectangle and outline properties onto the vector
-        blobVec->append(cv::Point2f(inRectangles[keypointResidesInRectIds[0]].x,
-          inRectangles[keypointResidesInRectIds[0]].y), cv::Point2f(
-          inContours[keypointId].x, inContours[keypointId].y),
-          inRectangles[keypointResidesInRectIds[0]].width,
-          inRectangles[keypointResidesInRectIds[0]].height,
-          inContours[keypointId].width, inContours[keypointId].height);
->>>>>>> 107e0358
       }
 
       // If the keypoint resides in multiple rectangles,
@@ -278,7 +251,6 @@
             minAreaRectId = keypointResidesInRectIds[i];
           }
         }
-<<<<<<< HEAD
 
         // A single hole
         Blob hole;
@@ -300,14 +272,6 @@
 
         // Push hole back into the conveyor
         conveyor->blobs.push_back(hole);
-=======
-        // Accumulate rectangle and outline properties onto the vector
-        blobVec->append(cv::Point2f(inRectangles[minAreaRectId].x,
-          inRectangles[minAreaRectId].y), cv::Point2f(
-          inContours[keypointId].x, inContours[keypointId].y),
-          inRectangles[minAreaRectId].width, inRectangles[minAreaRectId].height,
-          inContours[keypointId].width, inContours[keypointId].height);
->>>>>>> 107e0358
       }
       // If the keypoint has no rectangle attached to it,
       // do not insert the hole it corresponds to in struct hole
