/*********************************************************************
 *
 * Software License Agreement (BSD License)
 *
 *  Copyright (c) 2014, P.A.N.D.O.R.A. Team.
 *  All rights reserved.
 *
 *  Redistribution and use in source and binary forms, with or without
 *  modification, are permitted provided that the following conditions
 *  are met:
 *
 *   * Redistributions of source code must retain the above copyright
 *     notice, this list of conditions and the following disclaimer.
 *   * Redistributions in binary form must reproduce the above
 *     copyright notice, this list of conditions and the following
 *     disclaimer in the documentation and/or other materials provided
 *     with the distribution.
 *   * Neither the name of the P.A.N.D.O.R.A. Team nor the names of its
 *     contributors may be used to endorse or promote products derived
 *     from this software without specific prior written permission.
 *
 *  THIS SOFTWARE IS PROVIDED BY THE COPYRIGHT HOLDERS AND CONTRIBUTORS
 *  "AS IS" AND ANY EXPRESS OR IMPLIED WARRANTIES, INCLUDING, BUT NOT
 *  LIMITED TO, THE IMPLIED WARRANTIES OF MERCHANTABILITY AND FITNESS
 *  FOR A PARTICULAR PURPOSE ARE DISCLAIMED. IN NO EVENT SHALL THE
 *  COPYRIGHT OWNER OR CONTRIBUTORS BE LIABLE FOR ANY DIRECT, INDIRECT,
 *  INCIDENTAL, SPECIAL, EXEMPLARY, OR CONSEQUENTIAL DAMAGES (INCLUDING,
 *  BUT NOT LIMITED TO, PROCUREMENT OF SUBSTITUTE GOODS OR SERVICES;
 *  LOSS OF USE, DATA, OR PROFITS; OR BUSINESS INTERRUPTION) HOWEVER
 *  CAUSED AND ON ANY THEORY OF LIABILITY, WHETHER IN CONTRACT, STRICT
 *  LIABILITY, OR TORT (INCLUDING NEGLIGENCE OR OTHERWISE) ARISING IN
 *  ANY WAY OUT OF THE USE OF THIS SOFTWARE, EVEN IF ADVISED OF THE
 *  POSSIBILITY OF SUCH DAMAGE.
 *
 * Authors: Alexandros Philotheou, Manos Tsardoulias
 *********************************************************************/

#include "utils/message_conversions.h"
#include "utils/visualization.h"

/**
  @namespace pandora_vision
  @brief The main namespace for PANDORA vision
 **/
namespace pandora_vision
{
  /**
    @brief Shows multiple images in one window
    @param[in] title [const std::string&] The window's title
    @param[in] imgs [const std::vector<cv::Mat>&] The images to be shown
    @param[in] titles [const std::vector<std::string>&] The titles for each
    image
    @param[in] maxSize [const int&] The maximum size of the window
    @param[in] ms [const int&] How many seconds the showing lasts
    @return [cv::Mat] An image featuring multiple images
   **/
  cv::Mat Visualization::multipleShow(
    const std::string& title,
    const std::vector<cv::Mat>& imgs,
    const std::vector<std::string>& titles,
    const int& maxSize,
    const int& ms)
  {
    unsigned int rows = 0, cols = 0;
    unsigned int sqdim = sqrt(imgs.size());
    rows = sqdim;
    cols = imgs.size() / rows + (((imgs.size() % rows) != 0) ? 1 : 0);

    unsigned int winCols = (static_cast<float>(maxSize)) / cols;
    float scale = (static_cast<float>(winCols)) / imgs[0].cols;

    unsigned int finalRows, finalCols;
    finalRows = rows * (static_cast<float>(imgs[0].rows) * scale);
    finalCols = winCols * cols;

    cv::Mat big(rows * imgs[0].rows, cols * imgs[0].cols, CV_8UC3);

    // Draw images
    for (unsigned int im = 0 ; im < imgs.size() ; im++)
    {
      unsigned int startRow, startCol;
      startRow = im / cols * imgs[im].rows;
      startCol = im % cols * imgs[im].cols;
      for (unsigned int i = 0 ; i < imgs[im].rows ; i++)
      {
        for (unsigned int j = 0 ; j < imgs[im].cols ; j++)
        {
          if (imgs[im].channels() == 1)
          {
            big.at<cv::Vec3b>(startRow + i, startCol + j)[0] =
              imgs[im].at<unsigned char>(i, j);
            big.at<cv::Vec3b>(startRow + i, startCol + j)[1] =
              imgs[im].at<unsigned char>(i, j);
            big.at<cv::Vec3b>(startRow + i, startCol + j)[2] =
              imgs[im].at<unsigned char>(i, j);
          }
          else if (imgs[im].channels() == 3)
          {
            big.at<cv::Vec3b>(startRow + i, startCol + j) =
              imgs[im].at<cv::Vec3b>(i, j);
          }
        }
      }

      cv::putText(big, titles[im].c_str(),
        cvPoint(startCol + 10, startRow + 20),
        cv::FONT_HERSHEY_COMPLEX_SMALL, 0.8, cvScalar(0, 255, 0), 1, CV_AA);
    }

    for (unsigned int i = 1 ; i <= rows - 1 ; i++)
    {
      cv::line(big,
        cv::Point2f(0 , i * imgs[0].rows - 1),
        cv::Point2f(cols * imgs[0].cols - 1, i * imgs[0].rows - 1),
        CV_RGB(255, 255, 255), 2, 8);
    }

    for (unsigned int i = 1 ; i <= cols - 1 ; i++)
    {
      cv::line(big,
        cv::Point2f(i * imgs[0].cols - 1 , 0),
        cv::Point2f(i * imgs[0].cols - 1, rows * imgs[0].rows),
        CV_RGB(255, 255, 255), 2, 8);
    }


    // Final resize
    cv::Mat resized(finalRows, finalCols, CV_8UC3);
    cv::resize(big, resized, cv::Size(finalCols, finalRows));

    if (ms > 0)
    {
      show(title, resized, ms);
    }

    return resized;
  }



  /**
    @brief Scales an image from its original format to CV_8UC1
    @param[in] inImage [const cv::Mat&] The image to show
    @param[in] ms [const int&] How many ms the showing lasts
    @return void
   **/
  cv::Mat Visualization::scaleImageForVisualization(
    const cv::Mat& inImage,
    const int& method)
  {
    cv::Mat outImage;

    double min;
    double max;
    cv::minMaxIdx(inImage, &min, &max);

    if (method == 0)
    {
      if (max != min)
      {
        outImage = (inImage - min) * 255 / (max - min);
        outImage = cv::abs(outImage);
        outImage.convertTo(outImage, CV_8UC1);
      }
      else
      {
        cv::convertScaleAbs(inImage, outImage, 255 / max);
      }
    }
    else if (method == 1)
    {
      cv::convertScaleAbs(inImage, outImage, 255 / max);
    }
    else if (method == 2)
    {
      cv::equalizeHist(scaleImageForVisualization(inImage, 0), outImage);
    }

    return outImage;
  }



  /**
    @brief Overrides the cv::imshow function.
    @param[in] windowTitle [const std::string&] The window title
    @param[in] inImage [const cv::Mat&] The image to show
    @param[in] ms [const int&] How many ms the showing lasts
    @return void
   **/
  void Visualization::show(
    const std::string& windowTitle,
    const cv::Mat& inImage,
    const int& ms)
  {
    cv::imshow(windowTitle, inImage);
    cv::waitKey(ms);
  }



  /**
    @brief Depicts the contents of a BlobVector on an image
    @param[in] windowTitle [const std::string&] The window title
    @param[in] inImage [const cv::Mat&] The image to show
<<<<<<< HEAD
    @param[in] blobVector [const BlobVector&] The holes conveyor
=======
    @param[in] blobVec [const BlobVector&] The blob vector
>>>>>>> 107e0358
    @param[in] ms [const int&] How many ms the showing lasts
    @param[in] msgs [const std::vector<std::string>&] Message to show to
    each keypoint
    @param[in] hz [const float&] If positive holds the Hz
    @return [cv::Mat] The drawn image
   **/
  cv::Mat Visualization::showHoles(
    const std::string& windowTitle,
    const cv::Mat& inImage,
<<<<<<< HEAD
    const BlobVector& blobVector,
=======
    const BlobVector& blobVec,
>>>>>>> 107e0358
    const int& ms,
    const std::vector<std::string>& msgs,
    const float& hz)
  {
    cv::Mat img;
    if (inImage.type() != CV_8UC1 || inImage.type() != CV_8UC3)
    {
      img = scaleImageForVisualization(inImage,
        Parameters::Image::scale_method);
    }
    else
    {
      inImage.copyTo(img);
    }

    // Construct a keypoints vector to feed into the cv::drawKeypoints method
    std::vector<cv::KeyPoint> keypointsVector;
    for (int i = 0; i < conveyor.size(); i++)
    {
      keypointsVector.push_back(MessageConversions::msgToCv(
            blobVector.getBlob(i).areaOfInterest.center));
    }

    cv::drawKeypoints(img, keypointsVector, img, CV_RGB(0, 255, 0),
      cv::DrawMatchesFlags::DEFAULT);

<<<<<<< HEAD
    for(unsigned int i = 0; i < blobVector.size(); i++)
    {
      Blob blob = blobVector.getBlob(i);
      // Draw outlines
      for(unsigned int j = 0; j < blob.outline.size(); j++)
=======
    for (unsigned int i = 0; i < conveyor.size(); i++)
    {
      for (unsigned int j = 0; j < conveyor.holes[i].outline.size(); j++)
>>>>>>> 107e0358
      {
        img.at<unsigned char>(blob.outline[j].y,
          3 * blob.outline[j].x + 2) = 0;

        img.at<unsigned char>(blob.outline[j].y,
          3 * blob.outline[j].x + 1) = 255;

        img.at<unsigned char>(blob.outline[j].y,
          3 * blob.outline[j].x + 0) = 0;
      }
<<<<<<< HEAD
      // Draw bounding boxes
      AreaOfInterest area = blob.areaOfInterest;
      cv::Point2f tl(area.center.x - area.width / 2, area.center.y - area.height / 2);
      cv::Point2f bl(tl.x, tl.y + area.height);
      cv::Point2f tr(tl.x + area.width, tl.y);
      cv::Point2f br(tr.x, tr.y + area.height);
      cv::line(img, tl, tr, CV_RGB(255, 0, 0), 1, 8);
      cv::line(img, tr, br, CV_RGB(255, 0, 0), 1, 8);
      cv::line(img, br, bl, CV_RGB(255, 0, 0), 1, 8);
      cv::line(img, bl, tl, CV_RGB(255, 0, 0), 1, 8);

      if (msgs.size() == blobVector.size())
=======
    }

    for (int i = 0; i < conveyor.size(); i++)
    {
      for (int j = 0; j < 4; j++)
      {
        cv::line(img, conveyor.holes[i].rectangle[j],
          conveyor.holes[i].rectangle[(j + 1) % 4], CV_RGB(255, 0, 0), 1, 8);
      }

      if (msgs.size() == conveyor.size())
>>>>>>> 107e0358
      {
        cv::putText(img, msgs[i].c_str(),
          cvPoint(blob.areaOfInterest.center.x - 20,
            blob.areaOfInterest.center.y - 20),
          cv::FONT_HERSHEY_COMPLEX_SMALL, 0.8, cvScalar(255, 50, 50), 1, CV_AA);
      }
    }

    if (hz > 0)
    {
      cv::putText(img,
        (TOSTR(hz) + std::string("Hz")).c_str(),
        cvPoint(20, 20),
        cv::FONT_HERSHEY_COMPLEX_SMALL, 0.8, cvScalar(0, 0, 255), 1, CV_AA);
    }

    if (ms >= 0)
    {
      Visualization::show(windowTitle.c_str(), img, ms);
    }

    return img;
  }



  /**
    @brief Depicts the keypoints and bounding boxes
    @param[in] windowTitle [const std::string&] The window title
    @param[in] inImage [const cv::Mat&] The image to show
    @param[in] ms [const int&] How many ms the showing lasts
    @param[in] keypoints [const std::vector<cv::KeyPoint>&] The keypoints
    @return void
   **/
  cv::Mat Visualization::showKeypoints(
    const std::string& windowTitle,
    const cv::Mat& inImage,
    const int& ms,
    const std::vector<cv::KeyPoint>& keypoints)
  {
    cv::Mat img;
    if (inImage.depth() != CV_8U)
    {
      img = scaleImageForVisualization(inImage, Parameters::Image::scale_method);
    }
    else
    {
      inImage.copyTo(img);
    }

    cv::drawKeypoints(img, keypoints, img, CV_RGB(255, 0, 0),
      cv::DrawMatchesFlags::DEFAULT);

    if(ms >= 0)
    {
      Visualization::show(windowTitle.c_str(), img, ms);
    }

    return img;
  }



  /**
    @brief Overrides the cv::imshow function. Provides image scaling from
    the image's original forma to CV_8UC1 format
    @param[in] windowTitle [const std::string&] The window title
    @param[in] inImage [const cv::Mat&] The image to show
    @param[in] ms [const int&] How many ms the showing lasts
    @return void
   **/
  void Visualization::showScaled(
    const std::string& windowTitle,
    const cv::Mat& inImage,
    const int& ms)
  {
    cv::imshow(windowTitle,
      scaleImageForVisualization(inImage, Parameters::Image::scale_method));
    cv::waitKey(ms);
  }

} // namespace pandora_vision<|MERGE_RESOLUTION|>--- conflicted
+++ resolved
@@ -203,11 +203,7 @@
     @brief Depicts the contents of a BlobVector on an image
     @param[in] windowTitle [const std::string&] The window title
     @param[in] inImage [const cv::Mat&] The image to show
-<<<<<<< HEAD
     @param[in] blobVector [const BlobVector&] The holes conveyor
-=======
-    @param[in] blobVec [const BlobVector&] The blob vector
->>>>>>> 107e0358
     @param[in] ms [const int&] How many ms the showing lasts
     @param[in] msgs [const std::vector<std::string>&] Message to show to
     each keypoint
@@ -217,11 +213,7 @@
   cv::Mat Visualization::showHoles(
     const std::string& windowTitle,
     const cv::Mat& inImage,
-<<<<<<< HEAD
     const BlobVector& blobVector,
-=======
-    const BlobVector& blobVec,
->>>>>>> 107e0358
     const int& ms,
     const std::vector<std::string>& msgs,
     const float& hz)
@@ -248,17 +240,11 @@
     cv::drawKeypoints(img, keypointsVector, img, CV_RGB(0, 255, 0),
       cv::DrawMatchesFlags::DEFAULT);
 
-<<<<<<< HEAD
     for(unsigned int i = 0; i < blobVector.size(); i++)
     {
       Blob blob = blobVector.getBlob(i);
       // Draw outlines
       for(unsigned int j = 0; j < blob.outline.size(); j++)
-=======
-    for (unsigned int i = 0; i < conveyor.size(); i++)
-    {
-      for (unsigned int j = 0; j < conveyor.holes[i].outline.size(); j++)
->>>>>>> 107e0358
       {
         img.at<unsigned char>(blob.outline[j].y,
           3 * blob.outline[j].x + 2) = 0;
@@ -269,7 +255,6 @@
         img.at<unsigned char>(blob.outline[j].y,
           3 * blob.outline[j].x + 0) = 0;
       }
-<<<<<<< HEAD
       // Draw bounding boxes
       AreaOfInterest area = blob.areaOfInterest;
       cv::Point2f tl(area.center.x - area.width / 2, area.center.y - area.height / 2);
@@ -282,19 +267,6 @@
       cv::line(img, bl, tl, CV_RGB(255, 0, 0), 1, 8);
 
       if (msgs.size() == blobVector.size())
-=======
-    }
-
-    for (int i = 0; i < conveyor.size(); i++)
-    {
-      for (int j = 0; j < 4; j++)
-      {
-        cv::line(img, conveyor.holes[i].rectangle[j],
-          conveyor.holes[i].rectangle[(j + 1) % 4], CV_RGB(255, 0, 0), 1, 8);
-      }
-
-      if (msgs.size() == conveyor.size())
->>>>>>> 107e0358
       {
         cv::putText(img, msgs[i].c_str(),
           cvPoint(blob.areaOfInterest.center.x - 20,
