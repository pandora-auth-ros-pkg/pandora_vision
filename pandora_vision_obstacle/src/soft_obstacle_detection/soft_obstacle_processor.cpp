/*********************************************************************
 *
 * Software License Agreement (BSD License)
 *
 *  Copyright (c) 2015, P.A.N.D.O.R.A. Team.
 *  All rights reserved.
 *
 *  Redistribution and use in source and binary forms, with or without
 *  modification, are permitted provided that the following conditions
 *  are met:
 *
 *   * Redistributions of source code must retain the above copyright
 *     notice, this list of conditions and the following disclaimer.
 *   * Redistributions in binary form must reproduce the above
 *     copyright notice, this list of conditions and the following
 *     disclaimer in the documentation and/or other materials provided
 *     with the distribution.
 *   * Neither the name of the P.A.N.D.O.R.A. Team nor the names of its
 *     contributors may be used to endorse or promote products derived
 *     from this software without specific prior written permission.
 *
 *  THIS SOFTWARE IS PROVIDED BY THE COPYRIGHT HOLDERS AND CONTRIBUTORS
 *  "AS IS" AND ANY EXPRESS OR IMPLIED WARRANTIES, INCLUDING, BUT NOT
 *  LIMITED TO, THE IMPLIED WARRANTIES OF MERCHANTABILITY AND FITNESS
 *  FOR A PARTICULAR PURPOSE ARE DISCLAIMED. IN NO EVENT SHALL THE
 *  COPYRIGHT OWNER OR CONTRIBUTORS BE LIABLE FOR ANY DIRECT, INDIRECT,
 *  INCIDENTAL, SPECIAL, EXEMPLARY, OR CONSEQUENTIAL DAMAGES (INCLUDING,
 *  BUT NOT LIMITED TO, PROCUREMENT OF SUBSTITUTE GOODS OR SERVICES;
 *  LOSS OF USE, DATA, OR PROFITS; OR BUSINESS INTERRUPTION) HOWEVER
 *  CAUSED AND ON ANY THEORY OF LIABILITY, WHETHER IN CONTRACT, STRICT
 *  LIABILITY, OR TORT (INCLUDING NEGLIGENCE OR OTHERWISE) ARISING IN
 *  ANY WAY OUT OF THE USE OF THIS SOFTWARE, EVEN IF ADVISED OF THE
 *  POSSIBILITY OF SUCH DAMAGE.
 *
 * Authors:
 *   Chatzieleftheriou Eirini <eirini.ch0@gmail.com>
 *********************************************************************/

#include <string>
#include "pandora_vision_obstacle/soft_obstacle_detection/soft_obstacle_processor.h"

namespace pandora_vision
{
<<<<<<< HEAD
namespace pandora_vision_obstacle
{
  void
  SoftObstacleProcessor::initialize(const std::string& ns, sensor_processor::Handler* handler)
=======
  SoftObstacleProcessor::SoftObstacleProcessor(const std::string& ns,
    sensor_processor::Handler* handler) : sensor_processor::Processor<ImagesStamped,
    POIsStamped>(ns, handler), server(*this->accessProcessorNh())
>>>>>>> 5eb9226d
  {
    sensor_processor::Processor<ImagesStamped, POIsStamped>::initialize(ns, handler);

    ros::NodeHandle processor_nh = this->getProcessorNodeHandle();

<<<<<<< HEAD
    detector_.reset(new SoftObstacleDetector(this->getName(), processor_nh));
=======
    detector_.reset(new SoftObstacleDetector(this->getName(),
          *this->accessProcessorNh()));
>>>>>>> 5eb9226d

    server_.reset( new dynamic_reconfigure::
        Server< ::pandora_vision_obstacle::soft_obstacle_cfgConfig >(processor_nh) );
    server_->setCallback(boost::bind(&SoftObstacleProcessor::parametersCallback,
        this, _1, _2));
  }

  SoftObstacleProcessor::SoftObstacleProcessor() :
    sensor_processor::Processor<ImagesStamped, POIsStamped>() {}

  void SoftObstacleProcessor::parametersCallback(
      const ::pandora_vision_obstacle::soft_obstacle_cfgConfig& config,
      const uint32_t& level)
  {
    detector_->setShowOriginalImage(config.showOriginalImage);
    detector_->setShowDWTImage(config.showDWTImage);
    detector_->setShowOtsuImage(config.showOtsuImage);
    detector_->setShowDilatedImage(config.showDilatedImage);
    detector_->setShowVerticalLines(config.showVerticalLines);
    detector_->setShowROI(config.showROI);
  }

  bool SoftObstacleProcessor::process(const ImagesStampedConstPtr& input,
    const POIsStampedPtr& output)
  {
    output->header = input->getHeader();
    output->frameWidth = input->getRgbImage().cols;
    output->frameHeight = input->getRgbImage().rows;

    output->pois = detector_->detectSoftObstacle(
        input->getRgbImage(), input->getDepthImage());

    if (output->pois.empty())
    {
      return false;
    }
    return true;
  }
}  // namespace pandora_vision_obstacle
}  // namespace pandora_vision<|MERGE_RESOLUTION|>--- conflicted
+++ resolved
@@ -37,31 +37,21 @@
  *********************************************************************/
 
 #include <string>
+
 #include "pandora_vision_obstacle/soft_obstacle_detection/soft_obstacle_processor.h"
 
 namespace pandora_vision
 {
-<<<<<<< HEAD
 namespace pandora_vision_obstacle
 {
   void
   SoftObstacleProcessor::initialize(const std::string& ns, sensor_processor::Handler* handler)
-=======
-  SoftObstacleProcessor::SoftObstacleProcessor(const std::string& ns,
-    sensor_processor::Handler* handler) : sensor_processor::Processor<ImagesStamped,
-    POIsStamped>(ns, handler), server(*this->accessProcessorNh())
->>>>>>> 5eb9226d
   {
     sensor_processor::Processor<ImagesStamped, POIsStamped>::initialize(ns, handler);
 
     ros::NodeHandle processor_nh = this->getProcessorNodeHandle();
 
-<<<<<<< HEAD
-    detector_.reset(new SoftObstacleDetector(this->getName(), processor_nh));
-=======
-    detector_.reset(new SoftObstacleDetector(this->getName(),
-          *this->accessProcessorNh()));
->>>>>>> 5eb9226d
+    detector_.reset( new SoftObstacleDetector(this->getName(), processor_nh) );
 
     server_.reset( new dynamic_reconfigure::
         Server< ::pandora_vision_obstacle::soft_obstacle_cfgConfig >(processor_nh) );
@@ -85,7 +75,7 @@
   }
 
   bool SoftObstacleProcessor::process(const ImagesStampedConstPtr& input,
-    const POIsStampedPtr& output)
+      const POIsStampedPtr& output)
   {
     output->header = input->getHeader();
     output->frameWidth = input->getRgbImage().cols;
